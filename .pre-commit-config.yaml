--- conflicted
+++ resolved
@@ -1,87 +1,4 @@
 repos:
-<<<<<<< HEAD
-=======
--   repo: meta
-    hooks:
-    -   id: check-hooks-apply
-    -   id: check-useless-excludes
--   repo: https://github.com/pre-commit/pre-commit-hooks
-    rev: v4.4.0
-    hooks:
-    -   id: check-ast
-        exclude: '^(third_party)/'
-    -   id: check-json
-    -   id: check-toml
-    -   id: check-xml
-    -   id: check-yaml
-    -   id: check-merge-conflict
-    -   id: check-symlinks
-    -   id: check-added-large-files
-        args: ['--maxkb=100']
--   repo: https://github.com/codespell-project/codespell
-    rev: v2.2.4
-    hooks:
-    -   id: codespell
-        exclude: '^(third_party/)|(body/)|(cereal/)|(rednose/)|(panda/)|(laika/)|(opendbc/)|(laika_repo/)|(rednose_repo/)|(selfdrive/ui/translations/.*.ts)|(poetry.lock)'
-        args:
-        # if you've got a short variable name that's getting flagged, add it here
-        - -L bu,ro,te,ue,alo,hda,ois,nam,nams,ned,som,parm,setts,inout,warmup
-        - --builtins clear,rare,informal,usage,code,names,en-GB_to_en-US
--   repo: local
-    hooks:
-    -   id: mypy
-        name: mypy
-        entry: mypy
-        language: system
-        types: [python]
-        exclude: '^(third_party/)|(cereal/)|(opendbc/)|(panda/)|(laika/)|(laika_repo/)|(rednose/)|(rednose_repo/)|(tinygrad/)|(tinygrad_repo/)|(xx/)'
--   repo: https://github.com/PyCQA/flake8
-    rev: 6.0.0
-    hooks:
-    -   id: flake8
-        exclude: '^(third_party/)|(cereal/)|(rednose/)|(panda/)|(laika/)|(opendbc/)|(laika_repo/)|(rednose_repo/)|(tinygrad/)|(tinygrad_repo/)|(selfdrive/debug/)/'
-        additional_dependencies: ['flake8-no-implicit-concat']
-        args:
-        - --indent-size=2
-        - --enable-extensions=NIC
-        - --select=F,E112,E113,E304,E502,E701,E702,E703,E71,E72,E731,W191,W6
-        - --statistics
-        - -j4
--   repo: local
-    hooks:
-    -   id: pylint
-        name: pylint
-        entry: pylint
-        language: system
-        types: [python]
-        exclude: '^(third_party/)|(cereal/)|(rednose/)|(panda/)|(laika/)|(laika_repo/)|(rednose_repo/)|(tinygrad/)|(tinygrad_repo/)'
-        args:
-        - -j0
-        - -rn
-        - -sn
-        - --rcfile=.pylintrc
--   repo: local
-    hooks:
-    -   id: cppcheck
-        name: cppcheck
-        entry: cppcheck
-        language: system
-        types: [c++]
-        exclude: '^(third_party/)|(cereal/)|(body/)|(rednose/)|(rednose_repo/)|(opendbc/)|(panda/)|(tools/)|(selfdrive/modeld/thneed/debug/)|(selfdrive/modeld/test/)|(selfdrive/camerad/test/)|(installer/)'
-        args:
-        - --error-exitcode=1
-        - --language=c++
-        - --quiet
-        - --force
-        - -j8
--   repo: local
-    hooks:
-    -   id: test_translations
-        name: test translations
-        entry: selfdrive/ui/tests/test_translations.py
-        language: script
-        pass_filenames: false
->>>>>>> 86dd0923
 -   repo: https://github.com/python-poetry/poetry
     rev: '1.4.0'
     hooks:
