--- conflicted
+++ resolved
@@ -3,11 +3,7 @@
 from opendbc.can.can_define import CANDefine
 from opendbc.can.parser import CANParser
 from openpilot.selfdrive.car.interfaces import CarStateBase
-<<<<<<< HEAD
-from openpilot.selfdrive.car.mazda.values import DBC, LKAS_LIMITS, GEN1, BUTTON_STATES
-=======
-from openpilot.selfdrive.car.mazda.values import DBC, LKAS_LIMITS, MazdaFlags
->>>>>>> 3adbebd7
+from openpilot.selfdrive.car.mazda.values import DBC, LKAS_LIMITS, MazdaFlags, BUTTON_STATES
 
 class CarState(CarStateBase):
   def __init__(self, CP):
@@ -22,29 +18,25 @@
     self.lkas_allowed_speed = False
     self.lkas_disabled = False
 
-<<<<<<< HEAD
+    self.prev_distance_button = 0
+    self.distance_button = 0
+
     self.lkas_enabled = False
     self.prev_lkas_enabled = False
 
     self.buttonStates = BUTTON_STATES.copy()
     self.buttonStatesPrev = BUTTON_STATES.copy()
-=======
-    self.prev_distance_button = 0
-    self.distance_button = 0
->>>>>>> 3adbebd7
 
   def update(self, cp, cp_cam):
 
     ret = car.CarState.new_message()
 
-<<<<<<< HEAD
+    self.prev_distance_button = self.distance_button
+    self.distance_button = cp.vl["CRZ_BTNS"]["DISTANCE_LESS"]
+
     self.prev_mads_enabled = self.mads_enabled
     self.prev_lkas_enabled = self.lkas_enabled
     self.buttonStatesPrev = self.buttonStates.copy()
-=======
-    self.prev_distance_button = self.distance_button
-    self.distance_button = cp.vl["CRZ_BTNS"]["DISTANCE_LESS"]
->>>>>>> 3adbebd7
 
     ret.wheelSpeeds = self.get_wheel_speeds(
       cp.vl["WHEEL_SPEEDS"]["FL"],
