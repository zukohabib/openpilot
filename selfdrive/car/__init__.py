# functions common among cars
from collections import namedtuple
from dataclasses import dataclass
from enum import IntFlag, ReprEnum, EnumType
from dataclasses import replace

import capnp

from cereal import car
from openpilot.common.numpy_fast import clip, interp
from openpilot.common.utils import Freezable
from openpilot.selfdrive.car.docs_definitions import CarDocs


# kg of standard extra cargo to count for drive, gas, etc...
STD_CARGO_KG = 136.

ButtonType = car.CarState.ButtonEvent.Type
EventName = car.CarEvent.EventName
AngleRateLimit = namedtuple('AngleRateLimit', ['speed_bp', 'angle_v'])


def apply_hysteresis(val: float, val_steady: float, hyst_gap: float) -> float:
  if val > val_steady + hyst_gap:
    val_steady = val - hyst_gap
  elif val < val_steady - hyst_gap:
    val_steady = val + hyst_gap
  return val_steady


def create_button_events(cur_btn: int, prev_btn: int, buttons_dict: dict[int, capnp.lib.capnp._EnumModule],
                         unpressed_btn: int = 0) -> list[capnp.lib.capnp._DynamicStructBuilder]:
  events: list[capnp.lib.capnp._DynamicStructBuilder] = []

  if cur_btn == prev_btn:
    return events

  # Add events for button presses, multiple when a button switches without going to unpressed
  for pressed, btn in ((False, prev_btn), (True, cur_btn)):
    if btn != unpressed_btn:
      events.append(car.CarState.ButtonEvent(pressed=pressed,
                                             type=buttons_dict.get(btn, ButtonType.unknown)))
  return events


def gen_empty_fingerprint():
  return {i: {} for i in range(8)}


# these params were derived for the Civic and used to calculate params for other cars
class VehicleDynamicsParams:
  MASS = 1326. + STD_CARGO_KG
  WHEELBASE = 2.70
  CENTER_TO_FRONT = WHEELBASE * 0.4
  CENTER_TO_REAR = WHEELBASE - CENTER_TO_FRONT
  ROTATIONAL_INERTIA = 2500
  TIRE_STIFFNESS_FRONT = 192150
  TIRE_STIFFNESS_REAR = 202500


# TODO: get actual value, for now starting with reasonable value for
# civic and scaling by mass and wheelbase
def scale_rot_inertia(mass, wheelbase):
  return VehicleDynamicsParams.ROTATIONAL_INERTIA * mass * wheelbase ** 2 / (VehicleDynamicsParams.MASS * VehicleDynamicsParams.WHEELBASE ** 2)


# TODO: start from empirically derived lateral slip stiffness for the civic and scale by
# mass and CG position, so all cars will have approximately similar dyn behaviors
def scale_tire_stiffness(mass, wheelbase, center_to_front, tire_stiffness_factor):
  center_to_rear = wheelbase - center_to_front
  tire_stiffness_front = (VehicleDynamicsParams.TIRE_STIFFNESS_FRONT * tire_stiffness_factor) * mass / VehicleDynamicsParams.MASS * \
                         (center_to_rear / wheelbase) / (VehicleDynamicsParams.CENTER_TO_REAR / VehicleDynamicsParams.WHEELBASE)

  tire_stiffness_rear = (VehicleDynamicsParams.TIRE_STIFFNESS_REAR * tire_stiffness_factor) * mass / VehicleDynamicsParams.MASS * \
                        (center_to_front / wheelbase) / (VehicleDynamicsParams.CENTER_TO_FRONT / VehicleDynamicsParams.WHEELBASE)

  return tire_stiffness_front, tire_stiffness_rear


DbcDict = dict[str, str]


def dbc_dict(pt_dbc, radar_dbc, chassis_dbc=None, body_dbc=None) -> DbcDict:
  return {'pt': pt_dbc, 'radar': radar_dbc, 'chassis': chassis_dbc, 'body': body_dbc}


def apply_driver_steer_torque_limits(apply_torque, apply_torque_last, driver_torque, LIMITS):

  # limits due to driver torque
  driver_max_torque = LIMITS.STEER_MAX + (LIMITS.STEER_DRIVER_ALLOWANCE + driver_torque * LIMITS.STEER_DRIVER_FACTOR) * LIMITS.STEER_DRIVER_MULTIPLIER
  driver_min_torque = -LIMITS.STEER_MAX + (-LIMITS.STEER_DRIVER_ALLOWANCE + driver_torque * LIMITS.STEER_DRIVER_FACTOR) * LIMITS.STEER_DRIVER_MULTIPLIER
  max_steer_allowed = max(min(LIMITS.STEER_MAX, driver_max_torque), 0)
  min_steer_allowed = min(max(-LIMITS.STEER_MAX, driver_min_torque), 0)
  apply_torque = clip(apply_torque, min_steer_allowed, max_steer_allowed)

  # slow rate if steer torque increases in magnitude
  if apply_torque_last > 0:
    apply_torque = clip(apply_torque, max(apply_torque_last - LIMITS.STEER_DELTA_DOWN, -LIMITS.STEER_DELTA_UP),
                        apply_torque_last + LIMITS.STEER_DELTA_UP)
  else:
    apply_torque = clip(apply_torque, apply_torque_last - LIMITS.STEER_DELTA_UP,
                        min(apply_torque_last + LIMITS.STEER_DELTA_DOWN, LIMITS.STEER_DELTA_UP))

  return int(round(float(apply_torque)))


def apply_dist_to_meas_limits(val, val_last, val_meas,
                              STEER_DELTA_UP, STEER_DELTA_DOWN,
                              STEER_ERROR_MAX, STEER_MAX):
  # limits due to comparison of commanded val VS measured val (torque/angle/curvature)
  max_lim = min(max(val_meas + STEER_ERROR_MAX, STEER_ERROR_MAX), STEER_MAX)
  min_lim = max(min(val_meas - STEER_ERROR_MAX, -STEER_ERROR_MAX), -STEER_MAX)

  val = clip(val, min_lim, max_lim)

  # slow rate if val increases in magnitude
  if val_last > 0:
    val = clip(val,
               max(val_last - STEER_DELTA_DOWN, -STEER_DELTA_UP),
               val_last + STEER_DELTA_UP)
  else:
    val = clip(val,
               val_last - STEER_DELTA_UP,
               min(val_last + STEER_DELTA_DOWN, STEER_DELTA_UP))

  return float(val)


def apply_meas_steer_torque_limits(apply_torque, apply_torque_last, motor_torque, LIMITS):
  return int(round(apply_dist_to_meas_limits(apply_torque, apply_torque_last, motor_torque,
                                             LIMITS.STEER_DELTA_UP, LIMITS.STEER_DELTA_DOWN,
                                             LIMITS.STEER_ERROR_MAX, LIMITS.STEER_MAX)))


def apply_std_steer_angle_limits(apply_angle, apply_angle_last, v_ego, LIMITS):
  # pick angle rate limits based on wind up/down
  steer_up = apply_angle_last * apply_angle >= 0. and abs(apply_angle) > abs(apply_angle_last)
  rate_limits = LIMITS.ANGLE_RATE_LIMIT_UP if steer_up else LIMITS.ANGLE_RATE_LIMIT_DOWN

  angle_rate_lim = interp(v_ego, rate_limits.speed_bp, rate_limits.angle_v)
  return clip(apply_angle, apply_angle_last - angle_rate_lim, apply_angle_last + angle_rate_lim)


def common_fault_avoidance(fault_condition: bool, request: bool, above_limit_frames: int,
                           max_above_limit_frames: int, max_mismatching_frames: int = 1):
  """
  Several cars have the ability to work around their EPS limits by cutting the
  request bit of their LKAS message after a certain number of frames above the limit.
  """

  # Count up to max_above_limit_frames, at which point we need to cut the request for above_limit_frames to avoid a fault
  if request and fault_condition:
    above_limit_frames += 1
  else:
    above_limit_frames = 0

  # Once we cut the request bit, count additionally to max_mismatching_frames before setting the request bit high again.
  # Some brands do not respect our workaround without multiple messages on the bus, for example
  if above_limit_frames > max_above_limit_frames:
    request = False

  if above_limit_frames >= max_above_limit_frames + max_mismatching_frames:
    above_limit_frames = 0

  return above_limit_frames, request


def crc8_pedal(data):
  crc = 0xFF    # standard init value
  poly = 0xD5   # standard crc8: x8+x7+x6+x4+x2+1
  size = len(data)
  for i in range(size - 1, -1, -1):
    crc ^= data[i]
    for _ in range(8):
      if ((crc & 0x80) != 0):
        crc = ((crc << 1) ^ poly) & 0xFF
      else:
        crc <<= 1
  return crc


def create_gas_interceptor_command(packer, gas_amount, idx):
  # Common gas pedal msg generator
  enable = gas_amount > 0.001

  values = {
    "ENABLE": enable,
    "COUNTER_PEDAL": idx & 0xF,
  }

  if enable:
    values["GAS_COMMAND"] = gas_amount * 255.
    values["GAS_COMMAND2"] = gas_amount * 255.

  dat = packer.make_can_msg("GAS_COMMAND", 0, values)[2]

  checksum = crc8_pedal(dat[:-1])
  values["CHECKSUM_PEDAL"] = checksum

  return packer.make_can_msg("GAS_COMMAND", 0, values)


def make_can_msg(addr, dat, bus):
  return [addr, 0, dat, bus]


def get_safety_config(safety_model, safety_param = None):
  ret = car.CarParams.SafetyConfig.new_message()
  ret.safetyModel = safety_model
  if safety_param is not None:
    ret.safetyParam = safety_param
  return ret


class CanBusBase:
  offset: int

  def __init__(self, CP, fingerprint: dict[int, dict[int, int]] | None) -> None:
    if CP is None:
      assert fingerprint is not None
      num = max([k for k, v in fingerprint.items() if len(v)], default=0) // 4 + 1
    else:
      num = len(CP.safetyConfigs)
    self.offset = 4 * (num - 1)


class CanSignalRateCalculator:
  """
  Calculates the instantaneous rate of a CAN signal by using the counter
  variable and the known frequency of the CAN message that contains it.
  """
  def __init__(self, frequency):
    self.frequency = frequency
    self.previous_counter = 0
    self.previous_value = 0
    self.rate = 0

  def update(self, current_value, current_counter):
    if current_counter != self.previous_counter:
      self.rate = (current_value - self.previous_value) * self.frequency

    self.previous_counter = current_counter
    self.previous_value = current_value

    return self.rate


@dataclass(frozen=True, kw_only=True)
class CarSpecs:
  mass: float  # kg, curb weight
  wheelbase: float  # meters
  steerRatio: float
  centerToFrontRatio: float = 0.5
  minSteerSpeed: float = 0.0  # m/s
  minEnableSpeed: float = -1.0  # m/s
  tireStiffnessFactor: float = 1.0

  def override(self, **kwargs):
    return replace(self, **kwargs)


@dataclass(order=True)
class PlatformConfig(Freezable):
  car_docs: list[CarDocs]
  specs: CarSpecs

  dbc_dict: DbcDict

  flags: int = 0

  spFlags: int = 0

  platform_str: str | None = None

  def __hash__(self) -> int:
    return hash(self.platform_str)

  def override(self, **kwargs):
    return replace(self, **kwargs)

  def init(self):
    pass

  def __post_init__(self):
    self.init()


class PlatformsType(EnumType):
  def __new__(metacls, cls, bases, classdict, *, boundary=None, _simple=False, **kwds):
    for key in classdict._member_names.keys():
      cfg: PlatformConfig = classdict[key]
      cfg.platform_str = key
      cfg.freeze()
    return super().__new__(metacls, cls, bases, classdict, boundary=boundary, _simple=_simple, **kwds)


class Platforms(str, ReprEnum, metaclass=PlatformsType):
  config: PlatformConfig

  def __new__(cls, platform_config: PlatformConfig):
    member = str.__new__(cls, platform_config.platform_str)
    member.config = platform_config
    member._value_ = platform_config.platform_str
    return member

  def __repr__(self):
    return f"<{self.__class__.__name__}.{self.name}>"

  @classmethod
  def create_dbc_map(cls) -> dict[str, DbcDict]:
    return {p: p.config.dbc_dict for p in cls}

  @classmethod
  def with_flags(cls, flags: IntFlag) -> set['Platforms']:
<<<<<<< HEAD
    return {p for p in cls if p.config.flags & flags}

  @classmethod
  def without_flags(cls, flags: IntFlag) -> set['Platforms']:
    return {p for p in cls if not (p.config.flags & flags)}

  @classmethod
  def with_sp_flags(cls, spFlags: IntFlag) -> set['Platforms']:
    return {p for p in cls if p.config.spFlags & spFlags}

  @classmethod
  def without_sp_flags(cls, spFlags: IntFlag) -> set['Platforms']:
    return {p for p in cls if not (p.config.spFlags & spFlags)}

  @classmethod
  def print_debug(cls, flags):
    platforms_with_flag = defaultdict(list)
    for flag in flags:
      for platform in cls:
        if platform.config.flags & flag:
          assert flag.name is not None
          platforms_with_flag[flag.name].append(platform)

    for flag, platforms in platforms_with_flag.items():
      print(f"{flag:32s}: {', '.join(p.name for p in platforms)}")
=======
    return {p for p in cls if p.config.flags & flags}
>>>>>>> 2e6b2ef3
<|MERGE_RESOLUTION|>--- conflicted
+++ resolved
@@ -312,7 +312,6 @@
 
   @classmethod
   def with_flags(cls, flags: IntFlag) -> set['Platforms']:
-<<<<<<< HEAD
     return {p for p in cls if p.config.flags & flags}
 
   @classmethod
@@ -337,7 +336,4 @@
           platforms_with_flag[flag.name].append(platform)
 
     for flag, platforms in platforms_with_flag.items():
-      print(f"{flag:32s}: {', '.join(p.name for p in platforms)}")
-=======
-    return {p for p in cls if p.config.flags & flags}
->>>>>>> 2e6b2ef3
+      print(f"{flag:32s}: {', '.join(p.name for p in platforms)}")