#!/usr/bin/env python3
from cereal import car
from common.conversions import Conversions as CV
from common.params import Params, put_nonblocking
from panda import Panda
from selfdrive.car.toyota.values import Ecu, CAR, DBC, ToyotaFlags, CarControllerParams, TSS2_CAR, RADAR_ACC_CAR, NO_DSU_CAR, \
                                        MIN_ACC_SPEED, EPS_SCALE, EV_HYBRID_CAR, UNSUPPORTED_DSU_CAR, NO_STOP_TIMER_CAR, ANGLE_CONTROL_CAR
from selfdrive.car import STD_CARGO_KG, create_button_event, scale_tire_stiffness, get_safety_config, create_mads_event
from selfdrive.car.interfaces import CarInterfaceBase

ButtonType = car.CarState.ButtonEvent.Type
EventName = car.CarEvent.EventName
<<<<<<< HEAD
GearShifter = car.CarState.GearShifter

GAC_DICT = {3: 1, 2: 2, 1: 3}
=======
SteerControlType = car.CarParams.SteerControlType
>>>>>>> 35e8d675


class CarInterface(CarInterfaceBase):
  @staticmethod
  def get_pid_accel_limits(CP, current_speed, cruise_speed):
    return CarControllerParams.ACCEL_MIN, CarControllerParams.ACCEL_MAX

  @staticmethod
  def _get_params(ret, candidate, fingerprint, car_fw, experimental_long, docs):
    ret.carName = "toyota"
    ret.safetyConfigs = [get_safety_config(car.CarParams.SafetyModel.toyota)]
    ret.safetyConfigs[0].safetyParam = EPS_SCALE[candidate]

    # BRAKE_MODULE is on a different address for these cars
    if DBC[candidate]["pt"] == "toyota_new_mc_pt_generated":
      ret.safetyConfigs[0].safetyParam |= Panda.FLAG_TOYOTA_ALT_BRAKE

    if candidate in ANGLE_CONTROL_CAR:
      ret.dashcamOnly = True
      ret.steerControlType = SteerControlType.angle
      ret.safetyConfigs[0].safetyParam |= Panda.FLAG_TOYOTA_LTA

      # LTA control can be more delayed and winds up more often
      ret.steerActuatorDelay = 0.25
      ret.steerLimitTimer = 0.8
    else:
      CarInterfaceBase.configure_torque_tune(candidate, ret.lateralTuning)

      ret.steerActuatorDelay = 0.12  # Default delay, Prius has larger delay
      ret.steerLimitTimer = 0.4

    ret.stoppingControl = False  # Toyota starts braking more when it thinks you want to stop

    stop_and_go = False

    if candidate == CAR.PRIUS:
      stop_and_go = True
      ret.wheelbase = 2.70
      ret.steerRatio = 15.74   # unknown end-to-end spec
      tire_stiffness_factor = 0.6371   # hand-tune
      ret.mass = 3045. * CV.LB_TO_KG + STD_CARGO_KG
      # Only give steer angle deadzone to for bad angle sensor prius
      for fw in car_fw:
        if fw.ecu == "eps" and not fw.fwVersion == b'8965B47060\x00\x00\x00\x00\x00\x00':
          ret.steerActuatorDelay = 0.25
          CarInterfaceBase.configure_torque_tune(candidate, ret.lateralTuning, steering_angle_deadzone_deg=0.2)

    elif candidate == CAR.PRIUS_V:
      stop_and_go = True
      ret.wheelbase = 2.78
      ret.steerRatio = 17.4
      tire_stiffness_factor = 0.5533
      ret.mass = 3340. * CV.LB_TO_KG + STD_CARGO_KG

    elif candidate in (CAR.RAV4, CAR.RAV4H):
      stop_and_go = True if (candidate in CAR.RAV4H) else False
      ret.wheelbase = 2.65
      ret.steerRatio = 16.88   # 14.5 is spec end-to-end
      tire_stiffness_factor = 0.5533
      ret.mass = 3650. * CV.LB_TO_KG + STD_CARGO_KG  # mean between normal and hybrid

    elif candidate == CAR.COROLLA:
      ret.wheelbase = 2.70
      ret.steerRatio = 18.27
      tire_stiffness_factor = 0.444  # not optimized yet
      ret.mass = 2860. * CV.LB_TO_KG + STD_CARGO_KG  # mean between normal and hybrid

    elif candidate in (CAR.LEXUS_RX, CAR.LEXUS_RXH, CAR.LEXUS_RX_TSS2, CAR.LEXUS_RXH_TSS2):
      stop_and_go = True
      ret.wheelbase = 2.79
      ret.steerRatio = 16.  # 14.8 is spec end-to-end
      ret.wheelSpeedFactor = 1.035
      tire_stiffness_factor = 0.5533
      ret.mass = 4481. * CV.LB_TO_KG + STD_CARGO_KG  # mean between min and max

    elif candidate in (CAR.CHR, CAR.CHRH, CAR.CHR_TSS2, CAR.CHRH_TSS2):
      stop_and_go = True
      ret.wheelbase = 2.63906
      ret.steerRatio = 13.6
      tire_stiffness_factor = 0.7933
      ret.mass = 3300. * CV.LB_TO_KG + STD_CARGO_KG

    elif candidate in (CAR.CAMRY, CAR.CAMRYH, CAR.CAMRY_TSS2, CAR.CAMRYH_TSS2):
      stop_and_go = True
      ret.wheelbase = 2.82448
      ret.steerRatio = 13.7
      tire_stiffness_factor = 0.7933
      ret.mass = 3400. * CV.LB_TO_KG + STD_CARGO_KG  # mean between normal and hybrid

    elif candidate in (CAR.HIGHLANDER, CAR.HIGHLANDERH, CAR.HIGHLANDER_TSS2, CAR.HIGHLANDERH_TSS2):
      stop_and_go = True
      ret.wheelbase = 2.8194  # average of 109.8 and 112.2 in
      ret.steerRatio = 16.0
      tire_stiffness_factor = 0.8
      ret.mass = 4516. * CV.LB_TO_KG + STD_CARGO_KG  # mean between normal and hybrid

    elif candidate in (CAR.AVALON, CAR.AVALON_2019, CAR.AVALONH_2019, CAR.AVALON_TSS2, CAR.AVALONH_TSS2):
      # starting from 2019, all Avalon variants have stop and go
      # https://engage.toyota.com/static/images/toyota_safety_sense/TSS_Applicability_Chart.pdf
      stop_and_go = candidate != CAR.AVALON
      ret.wheelbase = 2.82
      ret.steerRatio = 14.8  # Found at https://pressroom.toyota.com/releases/2016+avalon+product+specs.download
      tire_stiffness_factor = 0.7983
      ret.mass = 3505. * CV.LB_TO_KG + STD_CARGO_KG  # mean between normal and hybrid

    elif candidate in (CAR.RAV4_TSS2, CAR.RAV4_TSS2_2022, CAR.RAV4H_TSS2, CAR.RAV4H_TSS2_2022,
                       CAR.RAV4_TSS2_2023, CAR.RAV4H_TSS2_2023):
      stop_and_go = True
      ret.wheelbase = 2.68986
      ret.steerRatio = 14.3
      tire_stiffness_factor = 0.7933
      ret.mass = 3585. * CV.LB_TO_KG + STD_CARGO_KG  # Average between ICE and Hybrid
      ret.lateralTuning.init('pid')
      ret.lateralTuning.pid.kiBP = [0.0]
      ret.lateralTuning.pid.kpBP = [0.0]
      ret.lateralTuning.pid.kpV = [0.6]
      ret.lateralTuning.pid.kiV = [0.1]
      ret.lateralTuning.pid.kf = 0.00007818594

      # 2019+ RAV4 TSS2 uses two different steering racks and specific tuning seems to be necessary.
      # See https://github.com/commaai/openpilot/pull/21429#issuecomment-873652891
      for fw in car_fw:
        if fw.ecu == "eps" and (fw.fwVersion.startswith(b'\x02') or fw.fwVersion in [b'8965B42181\x00\x00\x00\x00\x00\x00']):
          ret.lateralTuning.pid.kpV = [0.15]
          ret.lateralTuning.pid.kiV = [0.05]
          ret.lateralTuning.pid.kf = 0.00004
          break

    elif candidate in (CAR.COROLLA_TSS2, CAR.COROLLAH_TSS2):
      stop_and_go = True
      ret.wheelbase = 2.67  # Average between 2.70 for sedan and 2.64 for hatchback
      ret.steerRatio = 13.9
      tire_stiffness_factor = 0.444  # not optimized yet
      ret.mass = 3060. * CV.LB_TO_KG + STD_CARGO_KG

    elif candidate in (CAR.LEXUS_ES, CAR.LEXUS_ESH, CAR.LEXUS_ES_TSS2, CAR.LEXUS_ESH_TSS2):
      if candidate not in (CAR.LEXUS_ES,):  # TODO: LEXUS_ES may have sng
        stop_and_go = True
      ret.wheelbase = 2.8702
      ret.steerRatio = 16.0  # not optimized
      tire_stiffness_factor = 0.444  # not optimized yet
      ret.mass = 3677. * CV.LB_TO_KG + STD_CARGO_KG  # mean between min and max

    elif candidate == CAR.SIENNA:
      stop_and_go = True
      ret.wheelbase = 3.03
      ret.steerRatio = 15.5
      tire_stiffness_factor = 0.444
      ret.mass = 4590. * CV.LB_TO_KG + STD_CARGO_KG

    elif candidate in (CAR.LEXUS_IS, CAR.LEXUS_RC):
      ret.wheelbase = 2.79908
      ret.steerRatio = 13.3
      tire_stiffness_factor = 0.444
      ret.mass = 3736.8 * CV.LB_TO_KG + STD_CARGO_KG

    elif candidate == CAR.LEXUS_CTH:
      stop_and_go = True
      ret.wheelbase = 2.60
      ret.steerRatio = 18.6
      tire_stiffness_factor = 0.517
      ret.mass = 3108 * CV.LB_TO_KG + STD_CARGO_KG  # mean between min and max

    elif candidate in (CAR.LEXUS_NX, CAR.LEXUS_NXH, CAR.LEXUS_NX_TSS2, CAR.LEXUS_NXH_TSS2):
      stop_and_go = True
      ret.wheelbase = 2.66
      ret.steerRatio = 14.7
      tire_stiffness_factor = 0.444  # not optimized yet
      ret.mass = 4070 * CV.LB_TO_KG + STD_CARGO_KG

    elif candidate == CAR.PRIUS_TSS2:
      stop_and_go = True
      ret.wheelbase = 2.70002  # from toyota online sepc.
      ret.steerRatio = 13.4   # True steerRatio from older prius
      tire_stiffness_factor = 0.6371   # hand-tune
      ret.mass = 3115. * CV.LB_TO_KG + STD_CARGO_KG

    elif candidate == CAR.MIRAI:
      stop_and_go = True
      ret.wheelbase = 2.91
      ret.steerRatio = 14.8
      tire_stiffness_factor = 0.8
      ret.mass = 4300. * CV.LB_TO_KG + STD_CARGO_KG

    elif candidate in (CAR.ALPHARD_TSS2, CAR.ALPHARDH_TSS2):
      stop_and_go = True
      ret.wheelbase = 3.00
      ret.steerRatio = 14.2
      tire_stiffness_factor = 0.444
      ret.mass = 4305. * CV.LB_TO_KG + STD_CARGO_KG

    ret.centerToFront = ret.wheelbase * 0.44

    # TODO: start from empirically derived lateral slip stiffness for the civic and scale by
    # mass and CG position, so all cars will have approximately similar dyn behaviors
    ret.tireStiffnessFront, ret.tireStiffnessRear = scale_tire_stiffness(ret.mass, ret.wheelbase, ret.centerToFront,
                                                                         tire_stiffness_factor=tire_stiffness_factor)

    ret.enableBsm = 0x3F6 in fingerprint[0] and candidate in TSS2_CAR

    # Detect smartDSU, which intercepts ACC_CMD from the DSU (or radar) allowing openpilot to send it
    if 0x2FF in fingerprint[0]:
      ret.flags |= ToyotaFlags.SMART_DSU.value

    # No radar dbc for cars without DSU which are not TSS 2.0
    # TODO: make an adas dbc file for dsu-less models
    ret.radarUnavailable = DBC[candidate]['radar'] is None or candidate in (NO_DSU_CAR - TSS2_CAR)

    # In TSS2 cars, the camera does long control
    found_ecus = [fw.ecu for fw in car_fw]
    ret.enableDsu = len(found_ecus) > 0 and Ecu.dsu not in found_ecus and candidate not in (NO_DSU_CAR | UNSUPPORTED_DSU_CAR) and not (ret.flags & ToyotaFlags.SMART_DSU)
    ret.enableGasInterceptor = 0x201 in fingerprint[0]

<<<<<<< HEAD
    # if the smartDSU is detected, openpilot can send ACC_CMD (and the smartDSU will block it from the DSU) or not (the DSU is "connected")
    ret.openpilotLongitudinalControl = (bool(ret.flags & ToyotaFlags.SMART_DSU) or ret.enableDsu or candidate in (TSS2_CAR - RADAR_ACC_CAR)) and not Params().get_bool("StockLongToyota")
=======
    # if the smartDSU is detected, openpilot can send ACC_CONTROL and the smartDSU will block it from the DSU or radar.
    # since we don't yet parse radar on TSS2 radar-based ACC cars, gate longitudinal behind experimental toggle
    use_sdsu = bool(ret.flags & ToyotaFlags.SMART_DSU)
    if candidate in RADAR_ACC_CAR:
      ret.experimentalLongitudinalAvailable = use_sdsu
      use_sdsu = use_sdsu and experimental_long

    # openpilot longitudinal enabled by default:
    #  - non-(TSS2 radar ACC cars) w/ smartDSU installed
    #  - cars w/ DSU disconnected
    #  - TSS2 cars with camera sending ACC_CONTROL where we can block it
    # openpilot longitudinal behind experimental long toggle:
    #  - TSS2 radar ACC cars w/ smartDSU installed
    ret.openpilotLongitudinalControl = use_sdsu or ret.enableDsu or candidate in (TSS2_CAR - RADAR_ACC_CAR)
>>>>>>> 35e8d675
    ret.autoResumeSng = ret.openpilotLongitudinalControl and candidate in NO_STOP_TIMER_CAR

    if not ret.openpilotLongitudinalControl:
      ret.safetyConfigs[0].safetyParam |= Panda.FLAG_TOYOTA_STOCK_LONGITUDINAL

    # we can't use the fingerprint to detect this reliably, since
    # the EV gas pedal signal can take a couple seconds to appear
    if candidate in EV_HYBRID_CAR:
      ret.flags |= ToyotaFlags.HYBRID.value

    # min speed to enable ACC. if car can do stop and go, then set enabling speed
    # to a negative value, so it won't matter.
    ret.minEnableSpeed = -1. if (stop_and_go or ret.enableGasInterceptor) else MIN_ACC_SPEED

    sp_tss2_long_tune = Params().get_bool("ToyotaTSS2Long")

    tune = ret.longitudinalTuning
    tune.deadzoneBP = [0., 9.]
    tune.deadzoneV = [.0, .15]
    if candidate in TSS2_CAR or ret.enableGasInterceptor:
      tune.kpBP = [0., 5., 20., 30.] if sp_tss2_long_tune else [0., 5., 20.]
      tune.kpV = [1.3, 1.0, 0.7, 0.1] if sp_tss2_long_tune else [1.3, 1.0, 0.7]
      tune.kiBP = [0., 8.3, 11.9, 13.8, 19.7, 30., 33., 40.] if sp_tss2_long_tune else [0., 5., 12., 20., 27.]
      tune.kiV = [.02, .03, .14, .18, .18, .06, .01, .001] if sp_tss2_long_tune else [.35, .23, .20, .17, .1]
      if candidate in TSS2_CAR:
        ret.vEgoStopping = 0.25
        ret.vEgoStarting = 0.25
        ret.stoppingDecelRate = 0.009 if sp_tss2_long_tune else 0.3  # reach stopping target smoothly
    else:
      tune.kpBP = [0., 5., 35.]
      tune.kiBP = [0., 35.]
      tune.kpV = [3.6, 2.4, 1.5]
      tune.kiV = [0.54, 0.36]

    return ret

  # returns a car.CarState
  def _update(self, c):
    ret = self.CS.update(self.cp, self.cp_cam)
    self.CS = self.sp_update_params(self.CS)

    buttonEvents = []

    if self.CS.gap_dist_button != self.CS.prev_gap_dist_button:
      buttonEvents.append(create_button_event(self.CS.gap_dist_button, self.CS.prev_gap_dist_button, {1: ButtonType.gapAdjustCruise}))

    self.CS.mads_enabled = self.get_sp_cruise_main_state(ret, self.CS)

    if ret.cruiseState.available:
      if self.enable_mads:
        if not self.CS.prev_mads_enabled and self.CS.mads_enabled:
          self.CS.madsEnabled = True
        if self.lkas_toggle:
          if self.CS.lta_status_active:
            if (self.CS.prev_lkas_enabled == 16 and self.CS.lkas_enabled == 0) or \
              (self.CS.prev_lkas_enabled == 0 and self.CS.lkas_enabled == 16):
              self.CS.madsEnabled = not self.CS.madsEnabled
          else:
            if (not self.CS.prev_lkas_enabled and self.CS.lkas_enabled) or \
              (self.CS.prev_lkas_enabled == 1 and not self.CS.lkas_enabled):
              self.CS.madsEnabled = not self.CS.madsEnabled
        self.CS.madsEnabled = self.get_acc_mads(ret.cruiseState.enabled, self.CS.accEnabled, self.CS.madsEnabled)
      if not self.CP.openpilotLongitudinalControl or not self.gac:
        ret.gapAdjustCruiseTr = 3
      else:
        if self.gac_min != 1:
          self.gac_min = 1
          put_nonblocking("GapAdjustCruiseMin", str(self.gac_min))
        if self.gac_max != 3:
          self.gac_max = 3
          put_nonblocking("GapAdjustCruiseMax", str(self.gac_max))
        gap_dist_button = bool(self.CS.gap_dist_button)
        if self.gac_mode in (0, 2):
          if gap_dist_button:
            self.gac_button_counter += 1
          elif self.prev_gac_button and not gap_dist_button and self.gac_button_counter < 50:
            self.gac_button_counter = 0
            follow_distance_converted = self.get_sp_gac_state(self.CS.follow_distance, self.gac_min, self.gac_max, "+")
            gac_tr = self.get_sp_distance(follow_distance_converted, self.gac_max, gac_dict=GAC_DICT)
            if gac_tr != self.CS.gac_tr:
              put_nonblocking("GapAdjustCruiseTr", str(gac_tr))
              self.CS.gac_tr = gac_tr
          else:
            self.gac_button_counter = 0
        self.prev_gac_button = gap_dist_button
        ret.gapAdjustCruiseTr = self.CS.gac_tr
      gap_distance = self.get_sp_distance(ret.gapAdjustCruiseTr, self.gac_max, gac_dict=GAC_DICT)
      if self.CS.gac_send_counter < 10 and gap_distance != self.CS.follow_distance:
        self.CS.gac_send_counter += 1
        self.CS.gac_send = 1
      else:
        self.CS.gac_send_counter = 0
        self.CS.gac_send = 0
    else:
      self.CS.madsEnabled = False

    ret, self.CS = self.get_sp_common_state(ret, self.CS, gap_button=bool(self.CS.gap_dist_button))

    # CANCEL
    if self.CS.out.cruiseState.enabled and not ret.cruiseState.enabled:
      be = car.CarState.ButtonEvent.new_message()
      be.pressed = True
      be.type = ButtonType.cancel
      buttonEvents.append(be)

    # MADS BUTTON
    if self.CS.out.madsEnabled != self.CS.madsEnabled:
      if self.mads_event_lock:
        buttonEvents.append(create_mads_event(self.mads_event_lock))
        self.mads_event_lock = False
    else:
      if not self.mads_event_lock:
        buttonEvents.append(create_mads_event(self.mads_event_lock))
        self.mads_event_lock = True

    ret.buttonEvents = buttonEvents

    # events
    events = self.create_common_events(ret, c, extra_gears=[GearShifter.sport, GearShifter.low, GearShifter.brake],
                                       pcm_enable=False)

    events, ret = self.create_sp_events(self.CS, ret, events)

    # Lane Tracing Assist control is unavailable (EPS_STATUS->LTA_STATE=0) until
    # the more accurate angle sensor signal is initialized
    if self.CP.steerControlType == SteerControlType.angle and not self.CS.accurate_steer_angle_seen:
      events.add(EventName.vehicleSensorsInvalid)

    if self.CP.openpilotLongitudinalControl:
      if ret.cruiseState.standstill and not ret.brakePressed and not self.CP.enableGasInterceptor:
        events.add(EventName.resumeRequired)
      if self.CS.low_speed_lockout:
        events.add(EventName.lowSpeedLockout)
      if ret.vEgo < self.CP.minEnableSpeed:
        events.add(EventName.belowEngageSpeed)
        if c.actuators.accel > 0.3:
          # some margin on the actuator to not false trigger cancellation while stopping
          events.add(EventName.speedTooLow)
        if ret.vEgo < 0.001:
          # while in standstill, send a user alert
          events.add(EventName.manualRestart)

    ret.events = events.to_msg()

    return ret

  # pass in a car.CarControl
  # to be called @ 100hz
  def apply(self, c, now_nanos):
    return self.CC.update(c, self.CS, now_nanos)<|MERGE_RESOLUTION|>--- conflicted
+++ resolved
@@ -10,13 +10,10 @@
 
 ButtonType = car.CarState.ButtonEvent.Type
 EventName = car.CarEvent.EventName
-<<<<<<< HEAD
+SteerControlType = car.CarParams.SteerControlType
 GearShifter = car.CarState.GearShifter
 
 GAC_DICT = {3: 1, 2: 2, 1: 3}
-=======
-SteerControlType = car.CarParams.SteerControlType
->>>>>>> 35e8d675
 
 
 class CarInterface(CarInterfaceBase):
@@ -230,10 +227,6 @@
     ret.enableDsu = len(found_ecus) > 0 and Ecu.dsu not in found_ecus and candidate not in (NO_DSU_CAR | UNSUPPORTED_DSU_CAR) and not (ret.flags & ToyotaFlags.SMART_DSU)
     ret.enableGasInterceptor = 0x201 in fingerprint[0]
 
-<<<<<<< HEAD
-    # if the smartDSU is detected, openpilot can send ACC_CMD (and the smartDSU will block it from the DSU) or not (the DSU is "connected")
-    ret.openpilotLongitudinalControl = (bool(ret.flags & ToyotaFlags.SMART_DSU) or ret.enableDsu or candidate in (TSS2_CAR - RADAR_ACC_CAR)) and not Params().get_bool("StockLongToyota")
-=======
     # if the smartDSU is detected, openpilot can send ACC_CONTROL and the smartDSU will block it from the DSU or radar.
     # since we don't yet parse radar on TSS2 radar-based ACC cars, gate longitudinal behind experimental toggle
     use_sdsu = bool(ret.flags & ToyotaFlags.SMART_DSU)
@@ -247,8 +240,7 @@
     #  - TSS2 cars with camera sending ACC_CONTROL where we can block it
     # openpilot longitudinal behind experimental long toggle:
     #  - TSS2 radar ACC cars w/ smartDSU installed
-    ret.openpilotLongitudinalControl = use_sdsu or ret.enableDsu or candidate in (TSS2_CAR - RADAR_ACC_CAR)
->>>>>>> 35e8d675
+    ret.openpilotLongitudinalControl = (use_sdsu or ret.enableDsu or candidate in (TSS2_CAR - RADAR_ACC_CAR)) and not Params().get_bool("StockLongToyota")
     ret.autoResumeSng = ret.openpilotLongitudinalControl and candidate in NO_STOP_TIMER_CAR
 
     if not ret.openpilotLongitudinalControl:
