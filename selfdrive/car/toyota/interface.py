--- conflicted
+++ resolved
@@ -202,20 +202,12 @@
                                                                          tire_stiffness_factor=tire_stiffness_factor)
 
     ret.enableBsm = 0x3F6 in fingerprint[0] and candidate in TSS2_CAR
-<<<<<<< HEAD
-    # Detect smartDSU, which intercepts ACC_CMD from the DSU allowing openpilot to send it
-    smartDsu = 0x2FF in fingerprint[0]
-    if smartDsu:
-      ret.flags |= ToyotaFlags.SMART_DSU.value
-    # In TSS2 cars the camera does long control
-=======
 
     # Detect smartDSU, which intercepts ACC_CMD from the DSU (or radar) allowing openpilot to send it
     if 0x2FF in fingerprint[0]:
       ret.flags |= ToyotaFlags.SMART_DSU.value
 
     # In TSS2 cars, the camera does long control
->>>>>>> 86dd0923
     found_ecus = [fw.ecu for fw in car_fw]
     ret.enableDsu = len(found_ecus) > 0 and Ecu.dsu not in found_ecus and candidate not in (NO_DSU_CAR | UNSUPPORTED_DSU_CAR) and not (ret.flags & ToyotaFlags.SMART_DSU)
     ret.enableGasInterceptor = 0x201 in fingerprint[0]
