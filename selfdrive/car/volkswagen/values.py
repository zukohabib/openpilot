--- conflicted
+++ resolved
@@ -1,10 +1,6 @@
 from collections import defaultdict, namedtuple
 from dataclasses import dataclass, field
-<<<<<<< HEAD
-from enum import Enum, StrEnum, IntFlag
-=======
 from enum import Enum, IntFlag, StrEnum
->>>>>>> daae551e
 from typing import Dict, List, Union
 
 from cereal import car
@@ -115,7 +111,10 @@
   cam = 2
 
 
-<<<<<<< HEAD
+class VolkswagenFlags(IntFlag):
+  STOCK_HCA_PRESENT = 1
+
+
 class VolkswagenFlagsSP(IntFlag):
   SP_CC_ONLY = 1
   SP_CC_ONLY_NO_RADAR = 2
@@ -129,10 +128,6 @@
   "resumeCruise": False,
   "gapAdjustCruise": False
 }
-=======
-class VolkswagenFlags(IntFlag):
-  STOCK_HCA_PRESENT = 1
->>>>>>> daae551e
 
 
 # Check the 7th and 8th characters of the VIN before adding a new CAR. If the
