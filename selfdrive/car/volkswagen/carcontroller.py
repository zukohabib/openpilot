--- conflicted
+++ resolved
@@ -3,16 +3,12 @@
 from opendbc.can.packer import CANPacker
 from openpilot.common.numpy_fast import clip
 from openpilot.common.conversions import Conversions as CV
-from openpilot.common.params import Params, put_bool_nonblocking
+from openpilot.common.params import Params
 from openpilot.common.realtime import DT_CTRL
 from openpilot.selfdrive.car import apply_driver_steer_torque_limits
 from openpilot.selfdrive.car.volkswagen import mqbcan, pqcan
-<<<<<<< HEAD
-from openpilot.selfdrive.car.volkswagen.values import CANBUS, PQ_CARS, CarControllerParams
+from openpilot.selfdrive.car.volkswagen.values import CANBUS, PQ_CARS, CarControllerParams, VolkswagenFlags
 from openpilot.selfdrive.controls.lib.drive_helpers import VOLKSWAGEN_V_CRUISE_MIN
-=======
-from openpilot.selfdrive.car.volkswagen.values import CANBUS, PQ_CARS, CarControllerParams, VolkswagenFlags
->>>>>>> daae551e
 
 VisualAlert = car.CarControl.HUDControl.VisualAlert
 LongCtrlState = car.CarControl.Actuators.LongControlState
@@ -93,7 +89,7 @@
     if not self.CP.pcmCruiseSpeed:
       if not self.last_speed_limit_sign_tap_prev and self.last_speed_limit_sign_tap:
         self.sl_force_active_timer = self.frame
-        put_bool_nonblocking("LastSpeedLimitSignTap", False)
+        self.param_s.put_bool_nonblocking("LastSpeedLimitSignTap", False)
       self.last_speed_limit_sign_tap_prev = self.last_speed_limit_sign_tap
 
       sl_force_active = self.speed_limit_control_enabled and (self.frame < (self.sl_force_active_timer * DT_CTRL + 2.0))
