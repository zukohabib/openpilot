import crcmod
from openpilot.selfdrive.car.hyundai.values import CAR, HyundaiFlags

hyundai_checksum = crcmod.mkCrcFun(0x11D, initCrc=0xFD, rev=False, xorOut=0xdf)

def create_lkas11(packer, frame, CP, apply_steer, steer_req,
                  torque_fault, lkas11, sys_warning, sys_state, enabled,
                  left_lane, right_lane,
                  left_lane_depart, right_lane_depart,
                  lateral_paused, blinking_icon):
  values = {s: lkas11[s] for s in [
    "CF_Lkas_LdwsActivemode",
    "CF_Lkas_LdwsSysState",
    "CF_Lkas_SysWarning",
    "CF_Lkas_LdwsLHWarning",
    "CF_Lkas_LdwsRHWarning",
    "CF_Lkas_HbaLamp",
    "CF_Lkas_FcwBasReq",
    "CF_Lkas_HbaSysState",
    "CF_Lkas_FcwOpt",
    "CF_Lkas_HbaOpt",
    "CF_Lkas_FcwSysState",
    "CF_Lkas_FcwCollisionWarning",
    "CF_Lkas_FusionState",
    "CF_Lkas_FcwOpt_USM",
    "CF_Lkas_LdwsOpt_USM",
  ]}
  values["CF_Lkas_LdwsSysState"] = sys_state
  values["CF_Lkas_SysWarning"] = 3 if sys_warning else 0
  values["CF_Lkas_LdwsLHWarning"] = left_lane_depart
  values["CF_Lkas_LdwsRHWarning"] = right_lane_depart
  values["CR_Lkas_StrToqReq"] = apply_steer
  values["CF_Lkas_ActToi"] = steer_req
  values["CF_Lkas_ToiFlt"] = torque_fault  # seems to allow actuation on CR_Lkas_StrToqReq
  values["CF_Lkas_MsgCount"] = frame % 0x10

<<<<<<< HEAD
  if car_fingerprint in (CAR.SONATA, CAR.PALISADE, CAR.KIA_NIRO_EV, CAR.KIA_NIRO_HEV_2021, CAR.SANTA_FE,
                         CAR.IONIQ_EV_2020, CAR.IONIQ_PHEV, CAR.KIA_SELTOS, CAR.ELANTRA_2021, CAR.GENESIS_G70_2020,
                         CAR.ELANTRA_HEV_2021, CAR.SONATA_HYBRID, CAR.KONA_EV, CAR.KONA_HEV, CAR.KONA_EV_2022,
                         CAR.SANTA_FE_2022, CAR.KIA_K5_2021, CAR.IONIQ_HEV_2022, CAR.SANTA_FE_HEV_2022,
                         CAR.SANTA_FE_PHEV_2022, CAR.KIA_STINGER_2022, CAR.KIA_K5_HEV_2020, CAR.KIA_CEED,
                         CAR.AZERA_6TH_GEN, CAR.AZERA_HEV_6TH_GEN, CAR.CUSTIN_1ST_GEN, CAR.ELANTRA_2022_NON_SCC,
                         CAR.GENESIS_G70_2021_NON_SCC, CAR.KIA_SELTOS_2023_NON_SCC, CAR.BAYON_1ST_GEN_NON_SCC):
=======
  if CP.carFingerprint in (CAR.HYUNDAI_SONATA, CAR.HYUNDAI_PALISADE, CAR.KIA_NIRO_EV, CAR.KIA_NIRO_HEV_2021, CAR.HYUNDAI_SANTA_FE,
                           CAR.HYUNDAI_IONIQ_EV_2020, CAR.HYUNDAI_IONIQ_PHEV, CAR.KIA_SELTOS, CAR.HYUNDAI_ELANTRA_2021, CAR.GENESIS_G70_2020,
                           CAR.HYUNDAI_ELANTRA_HEV_2021, CAR.HYUNDAI_SONATA_HYBRID, CAR.HYUNDAI_KONA_EV, CAR.HYUNDAI_KONA_HEV, CAR.HYUNDAI_KONA_EV_2022,
                           CAR.HYUNDAI_SANTA_FE_2022, CAR.KIA_K5_2021, CAR.HYUNDAI_IONIQ_HEV_2022, CAR.HYUNDAI_SANTA_FE_HEV_2022,
                           CAR.HYUNDAI_SANTA_FE_PHEV_2022, CAR.KIA_STINGER_2022, CAR.KIA_K5_HEV_2020, CAR.KIA_CEED,
                           CAR.HYUNDAI_AZERA_6TH_GEN, CAR.HYUNDAI_AZERA_HEV_6TH_GEN, CAR.HYUNDAI_CUSTIN_1ST_GEN):
>>>>>>> 3adbebd7
    values["CF_Lkas_LdwsActivemode"] = int(left_lane) + (int(right_lane) << 1)
    values["CF_Lkas_LdwsOpt_USM"] = 2

    # FcwOpt_USM 5 = Orange blinking car + lanes
    # FcwOpt_USM 4 = Orange car + lanes
    # FcwOpt_USM 3 = Green blinking car + lanes
    # FcwOpt_USM 2 = Green car + lanes
    # FcwOpt_USM 1 = White car + lanes
    # FcwOpt_USM 0 = No car + lanes
    values["CF_Lkas_FcwOpt_USM"] = 2 if steer_req else 2 if blinking_icon else 1 if\
                                   lateral_paused else 1

    # SysWarning 4 = keep hands on wheel
    # SysWarning 5 = keep hands on wheel (red)
    # SysWarning 6 = keep hands on wheel (red) + beep
    # Note: the warning is hidden while the blinkers are on
    values["CF_Lkas_SysWarning"] = 4 if sys_warning else 0

  # Likely cars lacking the ability to show individual lane lines in the dash
  elif CP.carFingerprint in (CAR.KIA_OPTIMA_G4, CAR.KIA_OPTIMA_G4_FL):
    # SysWarning 4 = keep hands on wheel + beep
    values["CF_Lkas_SysWarning"] = 4 if sys_warning else 0

    # SysState 0 = no icons
    # SysState 1-2 = white car + lanes
    # SysState 3 = green car + lanes, green steering wheel
    # SysState 4 = green car + lanes
    values["CF_Lkas_LdwsSysState"] = 3 if steer_req else 1
    values["CF_Lkas_LdwsOpt_USM"] = 2  # non-2 changes above SysState definition

    # these have no effect
    values["CF_Lkas_LdwsActivemode"] = 0
    values["CF_Lkas_FcwOpt_USM"] = 0

  elif CP.carFingerprint == CAR.HYUNDAI_GENESIS:
    # This field is actually LdwsActivemode
    # Genesis and Optima fault when forwarding while engaged
    values["CF_Lkas_LdwsActivemode"] = 2

  dat = packer.make_can_msg("LKAS11", 0, values)[2]

  if CP.flags & HyundaiFlags.CHECKSUM_CRC8:
    # CRC Checksum as seen on 2019 Hyundai Santa Fe
    dat = dat[:6] + dat[7:8]
    checksum = hyundai_checksum(dat)
  elif CP.flags & HyundaiFlags.CHECKSUM_6B:
    # Checksum of first 6 Bytes, as seen on 2018 Kia Sorento
    checksum = sum(dat[:6]) % 256
  else:
    # Checksum of first 6 Bytes and last Byte as seen on 2018 Kia Stinger
    checksum = (sum(dat[:6]) + dat[7]) % 256

  values["CF_Lkas_Chksum"] = checksum

  return packer.make_can_msg("LKAS11", 0, values)


def create_clu11(packer, frame, clu11, button, CP):
  values = {s: clu11[s] for s in [
    "CF_Clu_CruiseSwState",
    "CF_Clu_CruiseSwMain",
    "CF_Clu_SldMainSW",
    "CF_Clu_ParityBit1",
    "CF_Clu_VanzDecimal",
    "CF_Clu_Vanz",
    "CF_Clu_SPEED_UNIT",
    "CF_Clu_DetentOut",
    "CF_Clu_RheostatLevel",
    "CF_Clu_CluInfo",
    "CF_Clu_AmpInfo",
    "CF_Clu_AliveCnt1",
  ]}
  values["CF_Clu_CruiseSwState"] = button
  values["CF_Clu_AliveCnt1"] = frame % 0x10
  # send buttons to camera on camera-scc based cars
  bus = 2 if CP.flags & HyundaiFlags.CAMERA_SCC else 0
  return packer.make_can_msg("CLU11", bus, values)


def create_lfahda_mfc(packer, enabled, lat_active, lateral_paused, blinking_icon, hda_set_speed=0):
  values = {
    "LFA_Icon_State": 2 if lat_active else 3 if blinking_icon else 1 if lateral_paused else 0,
    "HDA_Active": 1 if hda_set_speed else 0,
    "HDA_Icon_State": 2 if hda_set_speed else 0,
    "HDA_VSetReq": hda_set_speed,
  }
  return packer.make_can_msg("LFAHDA_MFC", 0, values)

<<<<<<< HEAD
def create_acc_commands(packer, enabled, accel, upper_jerk, idx, lead_distance, set_speed, stopping, long_override, use_fca,
                        main_enabled, CS, escc, car_fingerprint):
  commands = []

  scc11_values = {
    "MainMode_ACC": 1 if main_enabled else 0,
    "TauGapSet": 4,
=======
def create_acc_commands(packer, enabled, accel, upper_jerk, idx, hud_control, set_speed, stopping, long_override, use_fca,
                        CS, escc):
  commands = []

  scc11_values = {
    "MainMode_ACC": 1,
    "TauGapSet": hud_control.leadDistanceBars,
>>>>>>> 3adbebd7
    "VSetDis": set_speed if enabled else 0,
    "AliveCounterACC": idx % 0x10,
    "ObjValid": 1, # close lead makes controls tighter
    "ACC_ObjStatus": 1, # close lead makes controls tighter
    "ACC_ObjLatPos": 0,
    "ACC_ObjRelSpd": 0,
    "ACC_ObjDist": 1, # close lead makes controls tighter
    }
  commands.append(packer.make_can_msg("SCC11", 0, scc11_values))

  scc12_values = {
    "ACCMode": 2 if enabled and long_override else 1 if enabled else 0,
    "StopReq": 1 if stopping else 0,
    "aReqRaw": accel,
    "aReqValue": accel,  # stock ramps up and down respecting jerk limit until it reaches aReqRaw
    "CR_VSM_Alive": idx % 0xF,
  }

  # show AEB disabled indicator on dash with SCC12 if not sending FCA messages.
  # these signals also prevent a TCS fault on non-FCA cars with alpha longitudinal
  if not use_fca:
    scc12_values["CF_VSM_ConfMode"] = 1
    scc12_values["AEB_Status"] = 2 if escc else 1  # AEB disabled
    if escc:
      scc12_values["AEB_CmdAct"] = CS.escc_cmd_act
      scc12_values["CF_VSM_Warn"] = CS.escc_aeb_warning
      scc12_values["CF_VSM_DecCmdAct"] = CS.escc_aeb_dec_cmd_act
      scc12_values["CR_VSM_DecCmd"] = CS.escc_aeb_dec_cmd

  scc12_dat = packer.make_can_msg("SCC12", 0, scc12_values)[2]
  scc12_values["CR_VSM_ChkSum"] = 0x10 - sum(sum(divmod(i, 16)) for i in scc12_dat) % 0x10

  commands.append(packer.make_can_msg("SCC12", 0, scc12_values))

  scc14_values = {
    "ComfortBandUpper": 0.0, # stock usually is 0 but sometimes uses higher values
    "ComfortBandLower": 0.0, # stock usually is 0 but sometimes uses higher values
    "JerkUpperLimit": upper_jerk, # stock usually is 1.0 but sometimes uses higher values
    "JerkLowerLimit": 5.0, # stock usually is 0.5 but sometimes uses higher values
    "ACCMode": 2 if enabled and long_override else 1 if enabled else 4, # stock will always be 4 instead of 0 after first disengage
<<<<<<< HEAD
    "ObjGap": get_object_gap(lead_distance) # 5: >30, m, 4: 25-30 m, 3: 20-25 m, 2: < 20 m, 0: no lead
=======
    "ObjGap": 2 if hud_control.leadVisible else 0, # 5: >30, m, 4: 25-30 m, 3: 20-25 m, 2: < 20 m, 0: no lead
>>>>>>> 3adbebd7
  }
  commands.append(packer.make_can_msg("SCC14", 0, scc14_values))

  # Only send FCA11 on cars where it exists on the bus
  if use_fca and not escc:
    if car_fingerprint in CAMERA_SCC_CAR:
      fca11_values = CS.fca11
      fca11_values["PAINT1_Status"] = 1
      fca11_values["FCA_DrvSetStatus"] = 1
      fca11_values["FCA_Status"] = 1  # AEB disabled, until a route with AEB or FCW trigger is verified
    else:
      # note that some vehicles most likely have an alternate checksum/counter definition
      # https://github.com/commaai/opendbc/commit/9ddcdb22c4929baf310295e832668e6e7fcfa602
      fca11_values = {
        "CR_FCA_Alive": idx % 0xF,
        "PAINT1_Status": 1,
        "FCA_DrvSetStatus": 1,
        "FCA_Status": 1,  # AEB disabled
      }
    fca11_dat = packer.make_can_msg("FCA11", 0, fca11_values)[2]
    fca11_values["CR_FCA_ChkSum"] = hyundai_checksum(fca11_dat[:7])
    commands.append(packer.make_can_msg("FCA11", 0, fca11_values))

  return commands

def create_acc_opt(packer, escc, CS, car_fingerprint):
  commands = []

  scc13_values = {
    "SCCDrvModeRValue": 2,
    "SCC_Equip": 1,
    "Lead_Veh_Dep_Alert_USM": 2,
  }
  commands.append(packer.make_can_msg("SCC13", 0, scc13_values))

  if not escc:
    # TODO: this needs to be detected and conditionally sent on unsupported long cars
    if car_fingerprint in CAMERA_SCC_CAR:
      fca12_values = CS.fca12
      fca12_values["FCA_DrvSetState"] = 2
      fca12_values["FCA_USM"] = 1  # AEB disabled, until a route with AEB or FCW trigger is verified
    else:
      fca12_values = {
        "FCA_DrvSetState": 2,
        "FCA_USM": 1, # AEB disabled
      }
    commands.append(packer.make_can_msg("FCA12", 0, fca12_values))

  return commands

def create_frt_radar_opt(packer):
  frt_radar11_values = {
    "CF_FCA_Equip_Front_Radar": 1,
  }
  return packer.make_can_msg("FRT_RADAR11", 0, frt_radar11_values)


def get_object_gap(lead_distance: float) -> int:
  if lead_distance <= 0:
    return 0

  # Define distance ranges and corresponding values.
  ranges = [(30, 5),
            (25, 4),
            (20, 3),
            (0,  2)]

  # The next function scans through 'ranges' in ascending order,
  # returning the associated distance range for the first range
  # whose lower bound is exceeded by lead_distance.
  #
  # If lead_distance does not exceed any bounds, it defaults to 0 (no lead).
  #
  # For example: if lead_distance is 22, then 3 (20-25 m) is returned.
  # This is because 22 is greater than the lower bound of this range (20),
  # but does not exceed the next range's lower bound (25).
  return next((gap for dist, gap in ranges if lead_distance > dist), 0)<|MERGE_RESOLUTION|>--- conflicted
+++ resolved
@@ -34,22 +34,14 @@
   values["CF_Lkas_ToiFlt"] = torque_fault  # seems to allow actuation on CR_Lkas_StrToqReq
   values["CF_Lkas_MsgCount"] = frame % 0x10
 
-<<<<<<< HEAD
-  if car_fingerprint in (CAR.SONATA, CAR.PALISADE, CAR.KIA_NIRO_EV, CAR.KIA_NIRO_HEV_2021, CAR.SANTA_FE,
-                         CAR.IONIQ_EV_2020, CAR.IONIQ_PHEV, CAR.KIA_SELTOS, CAR.ELANTRA_2021, CAR.GENESIS_G70_2020,
-                         CAR.ELANTRA_HEV_2021, CAR.SONATA_HYBRID, CAR.KONA_EV, CAR.KONA_HEV, CAR.KONA_EV_2022,
-                         CAR.SANTA_FE_2022, CAR.KIA_K5_2021, CAR.IONIQ_HEV_2022, CAR.SANTA_FE_HEV_2022,
-                         CAR.SANTA_FE_PHEV_2022, CAR.KIA_STINGER_2022, CAR.KIA_K5_HEV_2020, CAR.KIA_CEED,
-                         CAR.AZERA_6TH_GEN, CAR.AZERA_HEV_6TH_GEN, CAR.CUSTIN_1ST_GEN, CAR.ELANTRA_2022_NON_SCC,
-                         CAR.GENESIS_G70_2021_NON_SCC, CAR.KIA_SELTOS_2023_NON_SCC, CAR.BAYON_1ST_GEN_NON_SCC):
-=======
   if CP.carFingerprint in (CAR.HYUNDAI_SONATA, CAR.HYUNDAI_PALISADE, CAR.KIA_NIRO_EV, CAR.KIA_NIRO_HEV_2021, CAR.HYUNDAI_SANTA_FE,
                            CAR.HYUNDAI_IONIQ_EV_2020, CAR.HYUNDAI_IONIQ_PHEV, CAR.KIA_SELTOS, CAR.HYUNDAI_ELANTRA_2021, CAR.GENESIS_G70_2020,
                            CAR.HYUNDAI_ELANTRA_HEV_2021, CAR.HYUNDAI_SONATA_HYBRID, CAR.HYUNDAI_KONA_EV, CAR.HYUNDAI_KONA_HEV, CAR.HYUNDAI_KONA_EV_2022,
                            CAR.HYUNDAI_SANTA_FE_2022, CAR.KIA_K5_2021, CAR.HYUNDAI_IONIQ_HEV_2022, CAR.HYUNDAI_SANTA_FE_HEV_2022,
                            CAR.HYUNDAI_SANTA_FE_PHEV_2022, CAR.KIA_STINGER_2022, CAR.KIA_K5_HEV_2020, CAR.KIA_CEED,
-                           CAR.HYUNDAI_AZERA_6TH_GEN, CAR.HYUNDAI_AZERA_HEV_6TH_GEN, CAR.HYUNDAI_CUSTIN_1ST_GEN):
->>>>>>> 3adbebd7
+                           CAR.HYUNDAI_AZERA_6TH_GEN, CAR.HYUNDAI_AZERA_HEV_6TH_GEN, CAR.HYUNDAI_CUSTIN_1ST_GEN,
+                           CAR.HYUNDAI_ELANTRA_2022_NON_SCC, CAR.GENESIS_G70_2021_NON_SCC, CAR.KIA_SELTOS_2023_NON_SCC,
+                           CAR.HYUNDAI_BAYON_1ST_GEN_NON_SCC):
     values["CF_Lkas_LdwsActivemode"] = int(left_lane) + (int(right_lane) << 1)
     values["CF_Lkas_LdwsOpt_USM"] = 2
 
@@ -138,23 +130,13 @@
   }
   return packer.make_can_msg("LFAHDA_MFC", 0, values)
 
-<<<<<<< HEAD
-def create_acc_commands(packer, enabled, accel, upper_jerk, idx, lead_distance, set_speed, stopping, long_override, use_fca,
-                        main_enabled, CS, escc, car_fingerprint):
+def create_acc_commands(packer, enabled, accel, upper_jerk, idx, hud_control, set_speed, stopping, long_override, use_fca,
+                        CS, escc, CP, lead_distance):
   commands = []
 
   scc11_values = {
-    "MainMode_ACC": 1 if main_enabled else 0,
-    "TauGapSet": 4,
-=======
-def create_acc_commands(packer, enabled, accel, upper_jerk, idx, hud_control, set_speed, stopping, long_override, use_fca,
-                        CS, escc):
-  commands = []
-
-  scc11_values = {
-    "MainMode_ACC": 1,
+    "MainMode_ACC": 1 if CS.mainEnabled else 0,
     "TauGapSet": hud_control.leadDistanceBars,
->>>>>>> 3adbebd7
     "VSetDis": set_speed if enabled else 0,
     "AliveCounterACC": idx % 0x10,
     "ObjValid": 1, # close lead makes controls tighter
@@ -195,17 +177,13 @@
     "JerkUpperLimit": upper_jerk, # stock usually is 1.0 but sometimes uses higher values
     "JerkLowerLimit": 5.0, # stock usually is 0.5 but sometimes uses higher values
     "ACCMode": 2 if enabled and long_override else 1 if enabled else 4, # stock will always be 4 instead of 0 after first disengage
-<<<<<<< HEAD
-    "ObjGap": get_object_gap(lead_distance) # 5: >30, m, 4: 25-30 m, 3: 20-25 m, 2: < 20 m, 0: no lead
-=======
-    "ObjGap": 2 if hud_control.leadVisible else 0, # 5: >30, m, 4: 25-30 m, 3: 20-25 m, 2: < 20 m, 0: no lead
->>>>>>> 3adbebd7
+    "ObjGap": get_object_gap(lead_distance), # 5: >30, m, 4: 25-30 m, 3: 20-25 m, 2: < 20 m, 0: no lead
   }
   commands.append(packer.make_can_msg("SCC14", 0, scc14_values))
 
   # Only send FCA11 on cars where it exists on the bus
   if use_fca and not escc:
-    if car_fingerprint in CAMERA_SCC_CAR:
+    if CP.flags & HyundaiFlags.CAMERA_SCC:
       fca11_values = CS.fca11
       fca11_values["PAINT1_Status"] = 1
       fca11_values["FCA_DrvSetStatus"] = 1
@@ -225,7 +203,7 @@
 
   return commands
 
-def create_acc_opt(packer, escc, CS, car_fingerprint):
+def create_acc_opt(packer, escc, CS, CP):
   commands = []
 
   scc13_values = {
@@ -237,7 +215,7 @@
 
   if not escc:
     # TODO: this needs to be detected and conditionally sent on unsupported long cars
-    if car_fingerprint in CAMERA_SCC_CAR:
+    if CP.flags & HyundaiFlags.CAMERA_SCC:
       fca12_values = CS.fca12
       fca12_values["FCA_DrvSetState"] = 2
       fca12_values["FCA_USM"] = 1  # AEB disabled, until a route with AEB or FCW trigger is verified
