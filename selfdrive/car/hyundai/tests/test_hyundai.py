#!/usr/bin/env python3
from hypothesis import settings, given, strategies as st
import unittest

from cereal import car
from openpilot.selfdrive.car.fw_versions import build_fw_dict
from openpilot.selfdrive.car.hyundai.values import CAMERA_SCC_CAR, CANFD_CAR, CAN_GEARS, CAR, CHECKSUM, DATE_FW_ECUS, \
                                         HYBRID_CAR, EV_CAR, FW_QUERY_CONFIG, FW_VERSIONS, LEGACY_SAFETY_MODE_CAR, \
                                         UNSUPPORTED_LONGITUDINAL_CAR, PLATFORM_CODE_ECUS, get_platform_codes

Ecu = car.CarParams.Ecu
ECU_NAME = {v: k for k, v in Ecu.schema.enumerants.items()}

# Some platforms have date codes in a different format we don't yet parse (or are missing).
# For now, assert list of expected missing date cars
NO_DATES_PLATFORMS = {
  # CAN FD
  CAR.KIA_SPORTAGE_5TH_GEN,
  CAR.KIA_SPORTAGE_HYBRID_5TH_GEN,
  CAR.SANTA_CRUZ_1ST_GEN,
  CAR.TUCSON_4TH_GEN,
  CAR.TUCSON_HYBRID_4TH_GEN,
  # CAN
  CAR.ELANTRA,
  CAR.ELANTRA_GT_I30,
  CAR.KIA_CEED,
  CAR.KIA_FORTE,
  CAR.KIA_OPTIMA_G4,
  CAR.KIA_OPTIMA_G4_FL,
  CAR.KIA_SORENTO,
  CAR.KONA,
  CAR.KONA_EV,
  CAR.KONA_EV_2022,
  CAR.KONA_HEV,
  CAR.SONATA_LF,
  CAR.VELOSTER,
}


class TestHyundaiFingerprint(unittest.TestCase):
  def test_can_features(self):
    # Test no EV/HEV in any gear lists (should all use ELECT_GEAR)
    self.assertEqual(set.union(*CAN_GEARS.values()) & (HYBRID_CAR | EV_CAR), set())

    # Test CAN FD car not in CAN feature lists
    can_specific_feature_list = set.union(*CAN_GEARS.values(), *CHECKSUM.values(), LEGACY_SAFETY_MODE_CAR, UNSUPPORTED_LONGITUDINAL_CAR, CAMERA_SCC_CAR)
    for car_model in CANFD_CAR:
      self.assertNotIn(car_model, can_specific_feature_list, "CAN FD car unexpectedly found in a CAN feature list")

  def test_auxiliary_request_ecu_whitelist(self):
    # Asserts only auxiliary Ecus can exist in database for CAN-FD cars
    whitelisted_ecus = {ecu for r in FW_QUERY_CONFIG.requests for ecu in r.whitelist_ecus if r.auxiliary}

    for car_model in CANFD_CAR:
      ecus = {fw[0] for fw in FW_VERSIONS[car_model].keys()}
      ecus_not_in_whitelist = ecus - whitelisted_ecus
      ecu_strings = ", ".join([f"Ecu.{ECU_NAME[ecu]}" for ecu in ecus_not_in_whitelist])
      self.assertEqual(len(ecus_not_in_whitelist), 0,
                       f"{car_model}: Car model has ECUs not in auxiliary request whitelists: {ecu_strings}")

  def test_blacklisted_parts(self):
    # Asserts no ECUs known to be shared across platforms exist in the database.
    # Tucson having Santa Cruz camera and EPS for example
    for car_model, ecus in FW_VERSIONS.items():
      with self.subTest(car_model=car_model):
        if car_model == CAR.SANTA_CRUZ_1ST_GEN:
          raise unittest.SkipTest("Skip checking Santa Cruz for its parts")

        for code, _ in get_platform_codes(ecus[(Ecu.fwdCamera, 0x7c4, None)]):
          if b"-" not in code:
            continue
          part = code.split(b"-")[1]
          self.assertFalse(part.startswith(b'CW'), "Car has bad part number")

  @settings(max_examples=100)
  @given(data=st.data())
  def test_platform_codes_fuzzy_fw(self, data):
    """Ensure function doesn't raise an exception"""
    fw_strategy = st.lists(st.binary())
    fws = data.draw(fw_strategy)
    get_platform_codes(fws)

  # Tests for platform codes, part numbers, and FW dates which Hyundai will use to fuzzy
  # fingerprint in the absence of full FW matches:
  def test_platform_code_ecus_available(self):
    # TODO: add queries for these non-CAN FD cars to get EPS
    no_eps_platforms = CANFD_CAR | {CAR.KIA_SORENTO, CAR.KIA_OPTIMA_G4, CAR.KIA_OPTIMA_G4_FL, CAR.KIA_OPTIMA_H,
<<<<<<< HEAD
                                    CAR.SONATA_LF, CAR.TUCSON, CAR.GENESIS_G90, CAR.GENESIS_G80, CAR.ELANTRA}
=======
                                    CAR.KIA_OPTIMA_H_G4_FL, CAR.SONATA_LF, CAR.TUCSON, CAR.GENESIS_G90, CAR.GENESIS_G80}
>>>>>>> f7f8b769

    # Asserts ECU keys essential for fuzzy fingerprinting are available on all platforms
    for car_model, ecus in FW_VERSIONS.items():
      with self.subTest(car_model=car_model):
        for platform_code_ecu in PLATFORM_CODE_ECUS:
          if platform_code_ecu in (Ecu.fwdRadar, Ecu.eps) and car_model == CAR.HYUNDAI_GENESIS:
            continue
          if platform_code_ecu == Ecu.eps and car_model in no_eps_platforms:
            continue
          self.assertIn(platform_code_ecu, [e[0] for e in ecus])

  def test_fw_format(self):
    # Asserts:
    # - every supported ECU FW version returns one platform code
    # - every supported ECU FW version has a part number
    # - expected parsing of ECU FW dates

    for car_model, ecus in FW_VERSIONS.items():
      with self.subTest(car_model=car_model):
        for ecu, fws in ecus.items():
          if ecu[0] not in PLATFORM_CODE_ECUS:
            continue

          codes = set()
          for fw in fws:
            result = get_platform_codes([fw])
            self.assertEqual(1, len(result), f"Unable to parse FW: {fw}")
            codes |= result

          if ecu[0] not in DATE_FW_ECUS or car_model in NO_DATES_PLATFORMS:
            self.assertTrue(all(date is None for _, date in codes))
          else:
            self.assertTrue(all(date is not None for _, date in codes))

          if car_model == CAR.HYUNDAI_GENESIS:
            raise unittest.SkipTest("No part numbers for car model")

          # Hyundai places the ECU part number in their FW versions, assert all parsable
          # Some examples of valid formats: b"56310-L0010", b"56310L0010", b"56310/M6300"
          self.assertTrue(all(b"-" in code for code, _ in codes),
                          f"FW does not have part number: {fw}")

  def test_platform_codes_spot_check(self):
    # Asserts basic platform code parsing behavior for a few cases
    results = get_platform_codes([b"\xf1\x00DH LKAS 1.1 -150210"])
    self.assertEqual(results, {(b"DH", b"150210")})

    # Some cameras and all radars do not have dates
    results = get_platform_codes([b"\xf1\x00AEhe SCC H-CUP      1.01 1.01 96400-G2000         "])
    self.assertEqual(results, {(b"AEhe-G2000", None)})

    results = get_platform_codes([b"\xf1\x00CV1_ RDR -----      1.00 1.01 99110-CV000         "])
    self.assertEqual(results, {(b"CV1-CV000", None)})

    results = get_platform_codes([
      b"\xf1\x00DH LKAS 1.1 -150210",
      b"\xf1\x00AEhe SCC H-CUP      1.01 1.01 96400-G2000         ",
      b"\xf1\x00CV1_ RDR -----      1.00 1.01 99110-CV000         ",
    ])
    self.assertEqual(results, {(b"DH", b"150210"), (b"AEhe-G2000", None), (b"CV1-CV000", None)})

    results = get_platform_codes([
      b"\xf1\x00LX2 MFC  AT USA LHD 1.00 1.07 99211-S8100 220222",
      b"\xf1\x00LX2 MFC  AT USA LHD 1.00 1.08 99211-S8100 211103",
      b"\xf1\x00ON  MFC  AT USA LHD 1.00 1.01 99211-S9100 190405",
      b"\xf1\x00ON  MFC  AT USA LHD 1.00 1.03 99211-S9100 190720",
    ])
    self.assertEqual(results, {(b"LX2-S8100", b"220222"), (b"LX2-S8100", b"211103"),
                               (b"ON-S9100", b"190405"), (b"ON-S9100", b"190720")})

  def test_fuzzy_excluded_platforms(self):
    # Asserts a list of platforms that will not fuzzy fingerprint with platform codes due to them being shared.
    # This list can be shrunk as we combine platforms and detect features
    excluded_platforms = {
      CAR.GENESIS_G70,            # shared platform code, part number, and date
      CAR.GENESIS_G70_2020,
      CAR.TUCSON_4TH_GEN,         # shared platform code and part number
      CAR.TUCSON_HYBRID_4TH_GEN,
    }
    excluded_platforms |= CANFD_CAR - EV_CAR  # shared platform codes
    excluded_platforms |= NO_DATES_PLATFORMS  # date codes are required to match

    platforms_with_shared_codes = set()
    for platform, fw_by_addr in FW_VERSIONS.items():
      car_fw = []
      for ecu, fw_versions in fw_by_addr.items():
        ecu_name, addr, sub_addr = ecu
        for fw in fw_versions:
          car_fw.append({"ecu": ecu_name, "fwVersion": fw, "address": addr,
                         "subAddress": 0 if sub_addr is None else sub_addr})

      CP = car.CarParams.new_message(carFw=car_fw)
      matches = FW_QUERY_CONFIG.match_fw_to_car_fuzzy(build_fw_dict(CP.carFw))
      if len(matches) == 1:
        self.assertEqual(list(matches)[0], platform)
      else:
        platforms_with_shared_codes.add(platform)

    self.assertEqual(platforms_with_shared_codes, excluded_platforms)


if __name__ == "__main__":
  unittest.main()<|MERGE_RESOLUTION|>--- conflicted
+++ resolved
@@ -85,11 +85,7 @@
   def test_platform_code_ecus_available(self):
     # TODO: add queries for these non-CAN FD cars to get EPS
     no_eps_platforms = CANFD_CAR | {CAR.KIA_SORENTO, CAR.KIA_OPTIMA_G4, CAR.KIA_OPTIMA_G4_FL, CAR.KIA_OPTIMA_H,
-<<<<<<< HEAD
-                                    CAR.SONATA_LF, CAR.TUCSON, CAR.GENESIS_G90, CAR.GENESIS_G80, CAR.ELANTRA}
-=======
-                                    CAR.KIA_OPTIMA_H_G4_FL, CAR.SONATA_LF, CAR.TUCSON, CAR.GENESIS_G90, CAR.GENESIS_G80}
->>>>>>> f7f8b769
+                                    CAR.KIA_OPTIMA_H_G4_FL, CAR.SONATA_LF, CAR.TUCSON, CAR.GENESIS_G90, CAR.GENESIS_G80, CAR.ELANTRA}
 
     # Asserts ECU keys essential for fuzzy fingerprinting are available on all platforms
     for car_model, ecus in FW_VERSIONS.items():
