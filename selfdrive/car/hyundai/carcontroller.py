from cereal import car
from common.conversions import Conversions as CV
from common.numpy_fast import clip
from common.realtime import DT_CTRL
from opendbc.can.packer import CANPacker
from selfdrive.car import apply_driver_steer_torque_limits, common_fault_avoidance
from selfdrive.car.hyundai import hyundaicanfd, hyundaican
from selfdrive.car.hyundai.hyundaicanfd import CanBus
from selfdrive.car.hyundai.values import HyundaiFlags, Buttons, CarControllerParams, CANFD_CAR, CAR

VisualAlert = car.CarControl.HUDControl.VisualAlert
LongCtrlState = car.CarControl.Actuators.LongControlState

# EPS faults if you apply torque while the steering angle is above 90 degrees for more than 1 second
# All slightly below EPS thresholds to avoid fault
MAX_ANGLE = 85
MAX_ANGLE_FRAMES = 89
MAX_ANGLE_CONSECUTIVE_FRAMES = 2


def process_hud_alert(enabled, fingerprint, hud_control):
  sys_warning = (hud_control.visualAlert in (VisualAlert.steerRequired, VisualAlert.ldw))

  # initialize to no line visible
  # TODO: this is not accurate for all cars
  sys_state = 1
  if hud_control.leftLaneVisible and hud_control.rightLaneVisible or sys_warning:  # HUD alert only display when LKAS status is active
    sys_state = 3 if enabled or sys_warning else 4
  elif hud_control.leftLaneVisible:
    sys_state = 5
  elif hud_control.rightLaneVisible:
    sys_state = 6

  # initialize to no warnings
  left_lane_warning = 0
  right_lane_warning = 0
  if hud_control.leftLaneDepart:
    left_lane_warning = 1 if fingerprint in (CAR.GENESIS_G90, CAR.GENESIS_G80) else 2
  if hud_control.rightLaneDepart:
    right_lane_warning = 1 if fingerprint in (CAR.GENESIS_G90, CAR.GENESIS_G80) else 2

  return sys_warning, sys_state, left_lane_warning, right_lane_warning


class CarController:
  def __init__(self, dbc_name, CP, VM):
    self.CP = CP
    self.CAN = CanBus(CP)
    self.params = CarControllerParams(CP)
    self.packer = CANPacker(dbc_name)
    self.angle_limit_counter = 0
    self.frame = 0

    self.accel_last = 0
    self.apply_steer_last = 0
    self.car_fingerprint = CP.carFingerprint
    self.last_button_frame = 0
    self.lkas11_cnt = -1

  def update(self, CC, CS, now_nanos):
    actuators = CC.actuators
    hud_control = CC.hudControl

    # steering torque
    new_steer = int(round(actuators.steer * self.params.STEER_MAX))
    apply_steer = apply_driver_steer_torque_limits(new_steer, self.apply_steer_last, CS.out.steeringTorque, self.params)

    # >90 degree steering fault prevention
    self.angle_limit_counter, apply_steer_req = common_fault_avoidance(abs(CS.out.steeringAngleDeg) >= MAX_ANGLE, CC.latActive,
                                                                       self.angle_limit_counter, MAX_ANGLE_FRAMES,
                                                                       MAX_ANGLE_CONSECUTIVE_FRAMES)

    if not CC.latActive:
      apply_steer = 0

    # Hold torque with induced temporary fault when cutting the actuation bit
    torque_fault = CC.latActive and not apply_steer_req

    self.apply_steer_last = apply_steer

    # accel + longitudinal
    accel = clip(actuators.accel, CarControllerParams.ACCEL_MIN, CarControllerParams.ACCEL_MAX)
    stopping = actuators.longControlState == LongCtrlState.stopping
    set_speed_in_units = hud_control.setSpeed * (CV.MS_TO_KPH if CS.is_metric else CV.MS_TO_MPH)

    # HUD messages
    sys_warning, sys_state, left_lane_warning, right_lane_warning = process_hud_alert(CC.enabled, self.car_fingerprint,
                                                                                      hud_control)

    can_sends = []

    # *** common hyundai stuff ***

    # tester present - w/ no response (keeps relevant ECU disabled)
    if self.frame % 100 == 0 and not (self.CP.flags & HyundaiFlags.CANFD_CAMERA_SCC.value) and self.CP.openpilotLongitudinalControl:
      # for longitudinal control, either radar or ADAS driving ECU
      addr, bus = 0x7d0, 0
      if self.CP.flags & HyundaiFlags.CANFD_HDA2.value:
        addr, bus = 0x730, self.CAN.ECAN
      can_sends.append([addr, 0, b"\x02\x3E\x80\x00\x00\x00\x00\x00", bus])

      # for blinkers
      if self.CP.flags & HyundaiFlags.ENABLE_BLINKERS:
        can_sends.append([0x7b1, 0, b"\x02\x3E\x80\x00\x00\x00\x00\x00", self.CAN.ECAN])

    # CAN-FD platforms
    if self.CP.carFingerprint in CANFD_CAR:
      hda2 = self.CP.flags & HyundaiFlags.CANFD_HDA2
      hda2_long = hda2 and self.CP.openpilotLongitudinalControl

      # steering control
      can_sends.extend(hyundaicanfd.create_steering_messages(self.packer, self.CP, self.CAN, CC.enabled, apply_steer_req, apply_steer))

      # disable LFA on HDA2
      if self.frame % 5 == 0 and hda2:
        can_sends.append(hyundaicanfd.create_cam_0x2a4(self.packer, self.CAN, CS.cam_0x2a4))

      # LFA and HDA icons
      if self.frame % 5 == 0 and (not hda2 or hda2_long):
        can_sends.append(hyundaicanfd.create_lfahda_cluster(self.packer, self.CAN, CC.enabled))

      # blinkers
      if hda2 and self.CP.flags & HyundaiFlags.ENABLE_BLINKERS:
        can_sends.extend(hyundaicanfd.create_spas_messages(self.packer, self.CAN, self.frame, CC.leftBlinker, CC.rightBlinker))

      if self.CP.openpilotLongitudinalControl:
        if hda2:
          can_sends.extend(hyundaicanfd.create_adrv_messages(self.packer, self.CAN, self.frame))
        if self.frame % 2 == 0:
          can_sends.append(hyundaicanfd.create_acc_control(self.packer, self.CAN, CC.enabled, self.accel_last, accel, stopping, CC.cruiseControl.override,
                                                           set_speed_in_units))
          self.accel_last = accel
      else:
        # button presses
        if (self.frame - self.last_button_frame) * DT_CTRL > 0.25:
          # cruise cancel
          if CC.cruiseControl.cancel:
            if self.CP.flags & HyundaiFlags.CANFD_ALT_BUTTONS:
              can_sends.append(hyundaicanfd.create_acc_cancel(self.packer, self.CP, self.CAN, CS.cruise_info))
              self.last_button_frame = self.frame
            else:
              for _ in range(20):
                can_sends.append(hyundaicanfd.create_buttons(self.packer, self.CP, self.CAN, CS.buttons_counter+1, Buttons.CANCEL))
              self.last_button_frame = self.frame

          # cruise standstill resume
          elif CC.cruiseControl.resume:
            if self.CP.flags & HyundaiFlags.CANFD_ALT_BUTTONS:
              # TODO: resume for alt button cars
              pass
            else:
              for _ in range(20):
                can_sends.append(hyundaicanfd.create_buttons(self.packer, self.CP, self.CAN, CS.buttons_counter+1, Buttons.RES_ACCEL))
              self.last_button_frame = self.frame
    else:
<<<<<<< HEAD
      can_sends.append(hyundaican.create_lkas11(self.packer, self.frame, self.car_fingerprint, apply_steer, lat_active,
                                                  torque_fault, CS.lkas11, sys_warning, sys_state, CC.enabled,
                                                  hud_control.leftLaneVisible, hud_control.rightLaneVisible,
                                                  left_lane_warning, right_lane_warning, self.CP))
=======
      can_sends.append(hyundaican.create_lkas11(self.packer, self.frame, self.car_fingerprint, apply_steer, apply_steer_req,
                                                torque_fault, CS.lkas11, sys_warning, sys_state, CC.enabled,
                                                hud_control.leftLaneVisible, hud_control.rightLaneVisible,
                                                left_lane_warning, right_lane_warning))
>>>>>>> 4cad0a03

      if not self.CP.openpilotLongitudinalControl:
        if CC.cruiseControl.cancel:
          can_sends.append(hyundaican.create_clu11(self.packer, self.frame, CS.clu11, Buttons.CANCEL, self.CP))
        elif CC.cruiseControl.resume:
          # send resume at a max freq of 10Hz
          if (self.frame - self.last_button_frame) * DT_CTRL > 0.1:
            # send 25 messages at a time to increases the likelihood of resume being accepted
            can_sends.extend([hyundaican.create_clu11(self.packer, self.frame, CS.clu11, Buttons.RES_ACCEL, self.CP)] * 25)
            if (self.frame - self.last_button_frame) * DT_CTRL >= 0.15:
              self.last_button_frame = self.frame

      if self.frame % 2 == 0 and self.CP.openpilotLongitudinalControl:
        # TODO: unclear if this is needed
        jerk = 3.0 if actuators.longControlState == LongCtrlState.pid else 1.0
        can_sends.extend(hyundaican.create_acc_commands(self.packer, CC.enabled, accel, jerk, int(self.frame / 2),
                                                        hud_control.leadVisible, set_speed_in_units, stopping, CC.cruiseControl.override))

      # 20 Hz LFA MFA message
      if self.frame % 5 == 0 and self.CP.flags & HyundaiFlags.SEND_LFA.value:
        can_sends.append(hyundaican.create_lfahda_mfc(self.packer, self.frame, CC.enabled, self.CP))

      # 5 Hz ACC options
      if self.frame % 20 == 0 and self.CP.openpilotLongitudinalControl:
        can_sends.extend(hyundaican.create_acc_opt(self.packer))

      # 2 Hz front radar options
      if self.frame % 50 == 0 and self.CP.openpilotLongitudinalControl:
        can_sends.append(hyundaican.create_frt_radar_opt(self.packer))

    new_actuators = actuators.copy()
    new_actuators.steer = apply_steer / self.params.STEER_MAX
    new_actuators.steerOutputCan = apply_steer
    new_actuators.accel = accel

    self.frame += 1
    return new_actuators, can_sends<|MERGE_RESOLUTION|>--- conflicted
+++ resolved
@@ -153,17 +153,10 @@
                 can_sends.append(hyundaicanfd.create_buttons(self.packer, self.CP, self.CAN, CS.buttons_counter+1, Buttons.RES_ACCEL))
               self.last_button_frame = self.frame
     else:
-<<<<<<< HEAD
-      can_sends.append(hyundaican.create_lkas11(self.packer, self.frame, self.car_fingerprint, apply_steer, lat_active,
-                                                  torque_fault, CS.lkas11, sys_warning, sys_state, CC.enabled,
-                                                  hud_control.leftLaneVisible, hud_control.rightLaneVisible,
-                                                  left_lane_warning, right_lane_warning, self.CP))
-=======
       can_sends.append(hyundaican.create_lkas11(self.packer, self.frame, self.car_fingerprint, apply_steer, apply_steer_req,
                                                 torque_fault, CS.lkas11, sys_warning, sys_state, CC.enabled,
                                                 hud_control.leftLaneVisible, hud_control.rightLaneVisible,
-                                                left_lane_warning, right_lane_warning))
->>>>>>> 4cad0a03
+                                                left_lane_warning, right_lane_warning, self.CP))
 
       if not self.CP.openpilotLongitudinalControl:
         if CC.cruiseControl.cancel:
