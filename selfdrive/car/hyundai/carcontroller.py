--- conflicted
+++ resolved
@@ -80,7 +80,6 @@
     sys_warning, sys_state, left_lane_warning, right_lane_warning = process_hud_alert(CC.enabled, self.car_fingerprint,
                                                                                       hud_control)
 
-<<<<<<< HEAD
     # show LFA "white_wheel" and LKAS "White car + lanes" when not CC.latActive
     lateral_paused = CS.madsEnabled and not CC.latActive
     if CC.latActive:
@@ -94,9 +93,8 @@
     blinking_icon = (self.frame - self.disengage_blink) * DT_CTRL < 1.0 if self.lat_disengage_init else False
 
     self.lat_active_last = CC.latActive
-=======
+
     escc = self.CP.flags & HyundaiFlags.SP_ENHANCED_SCC.value
->>>>>>> 2830c020
 
     can_sends = []
 
@@ -200,14 +198,9 @@
       if self.frame % 2 == 0 and self.CP.openpilotLongitudinalControl:
         # TODO: unclear if this is needed
         jerk = 3.0 if actuators.longControlState == LongCtrlState.pid else 1.0
-<<<<<<< HEAD
         can_sends.extend(hyundaican.create_acc_commands(self.packer, CC.enabled and CS.out.cruiseState.enabled, accel, jerk, int(self.frame / 2),
-                                                        hud_control.leadVisible, set_speed_in_units, stopping, CC.cruiseControl.override, CS.mainEnabled))
-=======
-        can_sends.extend(hyundaican.create_acc_commands(self.packer, CC.enabled, accel, jerk, int(self.frame / 2),
-                                                        hud_control.leadVisible, set_speed_in_units, stopping, CC.cruiseControl.override,
+                                                        hud_control.leadVisible, set_speed_in_units, stopping, CC.cruiseControl.override, CS.mainEnabled,
                                                         CS, escc))
->>>>>>> 2830c020
 
       # 20 Hz LFA MFA message
       if self.frame % 5 == 0 and self.CP.flags & HyundaiFlags.SEND_LFA.value:
