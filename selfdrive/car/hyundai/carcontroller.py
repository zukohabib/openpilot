--- conflicted
+++ resolved
@@ -3,17 +3,10 @@
 from openpilot.common.numpy_fast import clip
 from openpilot.common.realtime import DT_CTRL
 from opendbc.can.packer import CANPacker
-<<<<<<< HEAD
-from selfdrive.car import apply_driver_steer_torque_limits
-from selfdrive.car.hyundai import hyundaicanfd, hyundaican
-from selfdrive.car.hyundai.hyundaicanfd import CanBus
-from selfdrive.car.hyundai.values import HyundaiFlags, HyundaiFlagsSP, Buttons, CarControllerParams, CANFD_CAR, CAR
-=======
 from openpilot.selfdrive.car import apply_driver_steer_torque_limits, common_fault_avoidance
 from openpilot.selfdrive.car.hyundai import hyundaicanfd, hyundaican
 from openpilot.selfdrive.car.hyundai.hyundaicanfd import CanBus
-from openpilot.selfdrive.car.hyundai.values import HyundaiFlags, Buttons, CarControllerParams, CANFD_CAR, CAR
->>>>>>> ed7a0bf0
+from openpilot.selfdrive.car.hyundai.values import HyundaiFlags, HyundaiFlagsSP, Buttons, CarControllerParams, CANFD_CAR, CAR
 
 VisualAlert = car.CarControl.HUDControl.VisualAlert
 LongCtrlState = car.CarControl.Actuators.LongControlState
@@ -156,13 +149,8 @@
         jerk = 3.0 if actuators.longControlState == LongCtrlState.pid else 1.0
         use_fca = self.CP.flags & HyundaiFlags.USE_FCA.value
         can_sends.extend(hyundaican.create_acc_commands(self.packer, CC.enabled, accel, jerk, int(self.frame / 2),
-<<<<<<< HEAD
-                                                        hud_control.leadVisible, set_speed_in_units, stopping, CC.cruiseControl.override,
-                                                        CS, escc))
-=======
                                                         hud_control.leadVisible, set_speed_in_units, stopping,
-                                                        CC.cruiseControl.override, use_fca))
->>>>>>> ed7a0bf0
+                                                        CC.cruiseControl.override, use_fca, CS, escc))
 
       # 20 Hz LFA MFA message
       if self.frame % 5 == 0 and self.CP.flags & HyundaiFlags.SEND_LFA.value:
