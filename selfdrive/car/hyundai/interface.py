#!/usr/bin/env python3
from cereal import car
from panda import Panda
<<<<<<< HEAD
from common.conversions import Conversions as CV
from common.params import Params
from selfdrive.car.hyundai.hyundaicanfd import CanBus
from selfdrive.car.hyundai.values import HyundaiFlags, HyundaiFlagsSP, CAR, DBC, CANFD_CAR, CAMERA_SCC_CAR, CANFD_RADAR_SCC_CAR, EV_CAR, HYBRID_CAR, LEGACY_SAFETY_MODE_CAR, NON_SCC_CAR, Buttons
from selfdrive.car.hyundai.radar_interface import RADAR_START_ADDR
from selfdrive.car import STD_CARGO_KG, create_button_event, scale_tire_stiffness, get_safety_config, create_mads_event
from selfdrive.car.interfaces import CarInterfaceBase
from selfdrive.car.disable_ecu import disable_ecu
=======
from openpilot.common.conversions import Conversions as CV
from openpilot.selfdrive.car.hyundai.hyundaicanfd import CanBus
from openpilot.selfdrive.car.hyundai.values import HyundaiFlags, HyundaiFlagsSP, CAR, DBC, CANFD_CAR, CAMERA_SCC_CAR, CANFD_RADAR_SCC_CAR, \
                                         EV_CAR, HYBRID_CAR, LEGACY_SAFETY_MODE_CAR, UNSUPPORTED_LONGITUDINAL_CAR, NON_SCC_CAR, \
                                         Buttons
from openpilot.selfdrive.car.hyundai.radar_interface import RADAR_START_ADDR
from openpilot.selfdrive.car import create_button_events, get_safety_config
from openpilot.selfdrive.car.interfaces import CarInterfaceBase
from openpilot.selfdrive.car.disable_ecu import disable_ecu
>>>>>>> 27c485c6

Ecu = car.CarParams.Ecu
ButtonType = car.CarState.ButtonEvent.Type
EventName = car.CarEvent.EventName
GearShifter = car.CarState.GearShifter
ENABLE_BUTTONS = (Buttons.RES_ACCEL, Buttons.SET_DECEL, Buttons.CANCEL)
BUTTONS_DICT = {Buttons.RES_ACCEL: ButtonType.accelCruise, Buttons.SET_DECEL: ButtonType.decelCruise,
                Buttons.GAP_DIST: ButtonType.gapAdjustCruise, Buttons.CANCEL: ButtonType.cancel}


class CarInterface(CarInterfaceBase):
  @staticmethod
  def _get_params(ret, candidate, fingerprint, car_fw, experimental_long, docs):
    ret.carName = "hyundai"
    ret.radarUnavailable = RADAR_START_ADDR not in fingerprint[1] or DBC[ret.carFingerprint]["radar"] is None
    ret.customStockLongAvailable = True

    # These cars have been put into dashcam only due to both a lack of users and test coverage.
    # These cars likely still work fine. Once a user confirms each car works and a test route is
    # added to selfdrive/car/tests/routes.py, we can remove it from this list.
<<<<<<< HEAD
    ret.dashcamOnly = candidate in {CAR.KIA_OPTIMA_H, CAR.IONIQ_6}
=======
    # FIXME: the Optima Hybrid uses a different SCC12 checksum
    ret.dashcamOnly = candidate in ({CAR.KIA_OPTIMA_H, } | NON_SCC_CAR)
>>>>>>> 27c485c6

    hda2 = Ecu.adas in [fw.ecu for fw in car_fw]
    CAN = CanBus(None, hda2, fingerprint)

    if candidate in CANFD_CAR:
      # detect HDA2 with ADAS Driving ECU
      if hda2:
        ret.flags |= HyundaiFlags.CANFD_HDA2.value
        if 0x110 in fingerprint[CAN.CAM]:
          ret.flags |= HyundaiFlags.CANFD_HDA2_ALT_STEERING.value
      else:
        # non-HDA2
        if 0x1cf not in fingerprint[CAN.ECAN]:
          ret.flags |= HyundaiFlags.CANFD_ALT_BUTTONS.value
        # ICE cars do not have 0x130; GEARS message on 0x40 or 0x70 instead
        if 0x130 not in fingerprint[CAN.ECAN]:
          if 0x40 not in fingerprint[CAN.ECAN]:
            ret.flags |= HyundaiFlags.CANFD_ALT_GEARS_2.value
          else:
            ret.flags |= HyundaiFlags.CANFD_ALT_GEARS.value
        if candidate not in CANFD_RADAR_SCC_CAR:
          ret.flags |= HyundaiFlags.CANFD_CAMERA_SCC.value
    else:
      # Send LFA message on cars with HDA
      if 0x485 in fingerprint[2]:
        ret.flags |= HyundaiFlags.SEND_LFA.value

      # These cars use the FCA11 message for the AEB and FCW signals, all others use SCC12
      if 0x38d in fingerprint[0] or 0x38d in fingerprint[2]:
        ret.flags |= HyundaiFlags.USE_FCA.value

      if 0x2AB in fingerprint[0]:
        ret.spFlags |= HyundaiFlagsSP.SP_ENHANCED_SCC.value

    ret.steerActuatorDelay = 0.1  # Default delay
    ret.steerLimitTimer = 0.4
    CarInterfaceBase.configure_torque_tune(candidate, ret.lateralTuning)

    if candidate in (CAR.SANTA_FE, CAR.SANTA_FE_2022, CAR.SANTA_FE_HEV_2022, CAR.SANTA_FE_PHEV_2022):
      ret.mass = 3982. * CV.LB_TO_KG
      ret.wheelbase = 2.766
      # Values from optimizer
      ret.steerRatio = 16.55  # 13.8 is spec end-to-end
      ret.tireStiffnessFactor = 0.82
    elif candidate in (CAR.SONATA, CAR.SONATA_HYBRID):
      ret.mass = 1513.
      ret.wheelbase = 2.84
      ret.steerRatio = 13.27 * 1.15   # 15% higher at the center seems reasonable
      ret.tireStiffnessFactor = 0.65
    elif candidate == CAR.SONATA_LF:
      ret.mass = 1536.
      ret.wheelbase = 2.804
      ret.steerRatio = 13.27 * 1.15   # 15% higher at the center seems reasonable
    elif candidate == CAR.PALISADE:
      ret.mass = 1999.
      ret.wheelbase = 2.90
      ret.steerRatio = 15.6 * 1.15
      ret.tireStiffnessFactor = 0.63
    elif candidate == CAR.ELANTRA:
      ret.mass = 1275.
      ret.wheelbase = 2.7
      ret.steerRatio = 15.4            # 14 is Stock | Settled Params Learner values are steerRatio: 15.401566348670535
      ret.tireStiffnessFactor = 0.385    # stiffnessFactor settled on 1.0081302973865127
      ret.minSteerSpeed = 32 * CV.MPH_TO_MS
    elif candidate in (CAR.ELANTRA_2021, CAR.ELANTRA_2022_NON_SCC):
      ret.mass = 2800. * CV.LB_TO_KG
      ret.wheelbase = 2.72
      ret.steerRatio = 12.9
      ret.tireStiffnessFactor = 0.65
    elif candidate == CAR.ELANTRA_HEV_2021:
      ret.mass = 3017. * CV.LB_TO_KG
      ret.wheelbase = 2.72
      ret.steerRatio = 12.9
      ret.tireStiffnessFactor = 0.65
    elif candidate == CAR.HYUNDAI_GENESIS:
      ret.mass = 2060.
      ret.wheelbase = 3.01
      ret.steerRatio = 16.5
      ret.minSteerSpeed = 60 * CV.KPH_TO_MS
    elif candidate in (CAR.KONA, CAR.KONA_EV, CAR.KONA_HEV, CAR.KONA_EV_2022, CAR.KONA_EV_2ND_GEN):
      ret.mass = {CAR.KONA_EV: 1685., CAR.KONA_HEV: 1425., CAR.KONA_EV_2022: 1743., CAR.KONA_EV_2ND_GEN: 1740.}.get(candidate, 1275.)
      ret.wheelbase = {CAR.KONA_EV_2ND_GEN: 2.66, }.get(candidate, 2.6)
      ret.steerRatio = {CAR.KONA_EV_2ND_GEN: 13.6, }.get(candidate, 13.42)  # Spec
      ret.tireStiffnessFactor = 0.385
    elif candidate in (CAR.IONIQ, CAR.IONIQ_EV_LTD, CAR.IONIQ_PHEV_2019, CAR.IONIQ_HEV_2022, CAR.IONIQ_EV_2020, CAR.IONIQ_PHEV):
      ret.mass = 1490.  # weight per hyundai site https://www.hyundaiusa.com/ioniq-electric/specifications.aspx
      ret.wheelbase = 2.7
      ret.steerRatio = 13.73  # Spec
      ret.tireStiffnessFactor = 0.385
      if candidate in (CAR.IONIQ, CAR.IONIQ_EV_LTD, CAR.IONIQ_PHEV_2019):
        ret.minSteerSpeed = 32 * CV.MPH_TO_MS
    elif candidate == CAR.VELOSTER:
      ret.mass = 2917. * CV.LB_TO_KG
      ret.wheelbase = 2.80
      ret.steerRatio = 13.75 * 1.15
      ret.tireStiffnessFactor = 0.5
    elif candidate == CAR.TUCSON:
      ret.mass = 3520. * CV.LB_TO_KG
      ret.wheelbase = 2.67
      ret.steerRatio = 14.00 * 1.15
      ret.tireStiffnessFactor = 0.385
    elif candidate in (CAR.TUCSON_4TH_GEN, CAR.TUCSON_HYBRID_4TH_GEN):
      ret.mass = 1630.  # average
      ret.wheelbase = 2.756
      ret.steerRatio = 16.
      ret.tireStiffnessFactor = 0.385
    elif candidate == CAR.SANTA_CRUZ_1ST_GEN:
      ret.mass = 1870.  # weight from Limited trim - the only supported trim
      ret.wheelbase = 3.000
      # steering ratio according to Hyundai News https://www.hyundainews.com/assets/documents/original/48035-2022SantaCruzProductGuideSpecsv2081521.pdf
      ret.steerRatio = 14.2

    # Kia
    elif candidate == CAR.KIA_SORENTO:
      ret.mass = 1985.
      ret.wheelbase = 2.78
      ret.steerRatio = 14.4 * 1.1   # 10% higher at the center seems reasonable
    elif candidate in (CAR.KIA_NIRO_EV, CAR.KIA_NIRO_EV_2ND_GEN, CAR.KIA_NIRO_PHEV, CAR.KIA_NIRO_HEV_2021, CAR.KIA_NIRO_HEV_2ND_GEN):
      ret.mass = 3543. * CV.LB_TO_KG  # average of all the cars
      ret.wheelbase = 2.7
      ret.steerRatio = 13.6  # average of all the cars
      ret.tireStiffnessFactor = 0.385
      if candidate == CAR.KIA_NIRO_PHEV:
        ret.minSteerSpeed = 32 * CV.MPH_TO_MS
    elif candidate == CAR.KIA_SELTOS:
      ret.mass = 1337.
      ret.wheelbase = 2.63
      ret.steerRatio = 14.56
    elif candidate == CAR.KIA_SPORTAGE_5TH_GEN:
      ret.mass = 1700.  # weight from SX and above trims, average of FWD and AWD versions
      ret.wheelbase = 2.756
      ret.steerRatio = 13.6  # steering ratio according to Kia News https://www.kiamedia.com/us/en/models/sportage/2023/specifications
    elif candidate in (CAR.KIA_OPTIMA_G4, CAR.KIA_OPTIMA_G4_FL, CAR.KIA_OPTIMA_H):
      ret.mass = 3558. * CV.LB_TO_KG
      ret.wheelbase = 2.80
      ret.steerRatio = 13.75
      ret.tireStiffnessFactor = 0.5
      if candidate == CAR.KIA_OPTIMA_G4:
        ret.minSteerSpeed = 32 * CV.MPH_TO_MS
    elif candidate in (CAR.KIA_STINGER, CAR.KIA_STINGER_2022):
      ret.mass = 1825.
      ret.wheelbase = 2.78
      ret.steerRatio = 14.4 * 1.15   # 15% higher at the center seems reasonable
    elif candidate in (CAR.KIA_FORTE, CAR. KIA_FORTE_2019_NON_SCC, CAR.KIA_FORTE_2021_NON_SCC):
      ret.mass = 2878. * CV.LB_TO_KG
      ret.wheelbase = 2.80
      ret.steerRatio = 13.75
      ret.tireStiffnessFactor = 0.5
    elif candidate == CAR.KIA_CEED:
      ret.mass = 1450.
      ret.wheelbase = 2.65
      ret.steerRatio = 13.75
      ret.tireStiffnessFactor = 0.5
    elif candidate in (CAR.KIA_K5_2021, CAR.KIA_K5_HEV_2020):
      ret.mass = 3381. * CV.LB_TO_KG
      ret.wheelbase = 2.85
      ret.steerRatio = 13.27  # 2021 Kia K5 Steering Ratio (all trims)
      ret.tireStiffnessFactor = 0.5
    elif candidate == CAR.KIA_EV6:
      ret.mass = 2055
      ret.wheelbase = 2.9
      ret.steerRatio = 16.
      ret.tireStiffnessFactor = 0.65
    elif candidate in (CAR.IONIQ_5, CAR.IONIQ_6):
      ret.mass = 1948
      ret.wheelbase = 2.97
      ret.steerRatio = 14.26
      ret.tireStiffnessFactor = 0.65
    elif candidate == CAR.KIA_SPORTAGE_HYBRID_5TH_GEN:
      ret.mass = 1767.  # SX Prestige trim support only
      ret.wheelbase = 2.756
      ret.steerRatio = 13.6
    elif candidate in (CAR.KIA_SORENTO_4TH_GEN, CAR.KIA_SORENTO_HEV_4TH_GEN, CAR.KIA_SORENTO_PHEV_4TH_GEN):
      ret.wheelbase = 2.81
      ret.steerRatio = 13.5  # average of the platforms
      if candidate == CAR.KIA_SORENTO_4TH_GEN:
        ret.mass = 3957 * CV.LB_TO_KG
      elif candidate == CAR.KIA_SORENTO_HEV_4TH_GEN:
        ret.mass = 4255 * CV.LB_TO_KG
      else:
        ret.mass = 4537 * CV.LB_TO_KG
    elif candidate == CAR.KIA_CARNIVAL_4TH_GEN:
      ret.mass = 2087.
      ret.wheelbase = 3.09
      ret.steerRatio = 14.23

    # Genesis
    elif candidate == CAR.GENESIS_GV60_EV_1ST_GEN:
      ret.mass = 2205
      ret.wheelbase = 2.9
      # https://www.motor1.com/reviews/586376/2023-genesis-gv60-first-drive/#:~:text=Relative%20to%20the%20related%20Ioniq,5%2FEV6%27s%2014.3%3A1.
      ret.steerRatio = 12.6
    elif candidate == CAR.GENESIS_G70:
      ret.steerActuatorDelay = 0.1
      ret.mass = 1640.0
      ret.wheelbase = 2.84
      ret.steerRatio = 13.56
    elif candidate in (CAR.GENESIS_G70_2020, CAR.GENESIS_G70_2021_NON_SCC):
      ret.mass = 3673.0 * CV.LB_TO_KG
      ret.wheelbase = 2.83
      ret.steerRatio = 12.9
    elif candidate == CAR.GENESIS_GV70_1ST_GEN:
      ret.mass = 1950.
      ret.wheelbase = 2.87
      ret.steerRatio = 14.6
    elif candidate == CAR.GENESIS_G80:
      ret.mass = 2060.
      ret.wheelbase = 3.01
      ret.steerRatio = 16.5
    elif candidate == CAR.GENESIS_G90:
      ret.mass = 2200.
      ret.wheelbase = 3.15
      ret.steerRatio = 12.069
    elif candidate == CAR.GENESIS_GV80:
      ret.mass = 2258.
      ret.wheelbase = 2.95
      ret.steerRatio = 14.14

    # *** longitudinal control ***
    if candidate in CANFD_CAR:
      ret.longitudinalTuning.kpV = [0.1]
      ret.longitudinalTuning.kiV = [0.0]
      ret.experimentalLongitudinalAvailable = candidate in (HYBRID_CAR | EV_CAR) and candidate not in (CANFD_RADAR_SCC_CAR | NON_SCC_CAR)
      ret.customStockLongAvailable = False
    else:
      ret.longitudinalTuning.kpV = [0.5]
      ret.longitudinalTuning.kiV = [0.0]
<<<<<<< HEAD
      ret.experimentalLongitudinalAvailable = candidate not in (LEGACY_SAFETY_MODE_CAR | NON_SCC_CAR)
=======
      ret.experimentalLongitudinalAvailable = candidate not in (UNSUPPORTED_LONGITUDINAL_CAR | CAMERA_SCC_CAR | NON_SCC_CAR)
>>>>>>> 27c485c6
    ret.openpilotLongitudinalControl = experimental_long and ret.experimentalLongitudinalAvailable
    ret.pcmCruise = not ret.openpilotLongitudinalControl

    ret.stoppingControl = True
    ret.startingState = True
    ret.vEgoStarting = 0.1
    ret.startAccel = 1.0
    ret.longitudinalActuatorDelayLowerBound = 0.5
    ret.longitudinalActuatorDelayUpperBound = 0.5

    # *** feature detection ***
    if candidate in CANFD_CAR:
      ret.enableBsm = 0x1e5 in fingerprint[CAN.ECAN]

      if 0x1fa in fingerprint[CAN.ECAN]:
        ret.spFlags |= HyundaiFlagsSP.SP_NAV_MSG.value
    else:
      ret.enableBsm = 0x58b in fingerprint[0]

      if 0x544 in fingerprint[0]:
        ret.spFlags |= HyundaiFlagsSP.SP_NAV_MSG.value

    # *** panda safety config ***
    if candidate in CANFD_CAR:
      cfgs = [get_safety_config(car.CarParams.SafetyModel.hyundaiCanfd), ]
      if CAN.ECAN >= 4:
        cfgs.insert(0, get_safety_config(car.CarParams.SafetyModel.noOutput))
      ret.safetyConfigs = cfgs

      if ret.flags & HyundaiFlags.CANFD_HDA2:
        ret.safetyConfigs[-1].safetyParam |= Panda.FLAG_HYUNDAI_CANFD_HDA2
        if ret.flags & HyundaiFlags.CANFD_HDA2_ALT_STEERING:
          ret.safetyConfigs[-1].safetyParam |= Panda.FLAG_HYUNDAI_CANFD_HDA2_ALT_STEERING
      if ret.flags & HyundaiFlags.CANFD_ALT_BUTTONS:
        ret.safetyConfigs[-1].safetyParam |= Panda.FLAG_HYUNDAI_CANFD_ALT_BUTTONS
      if ret.flags & HyundaiFlags.CANFD_CAMERA_SCC:
        ret.safetyConfigs[-1].safetyParam |= Panda.FLAG_HYUNDAI_CAMERA_SCC
    else:
      if candidate in LEGACY_SAFETY_MODE_CAR:
        # these cars require a special panda safety mode due to missing counters and checksums in the messages
        ret.safetyConfigs = [get_safety_config(car.CarParams.SafetyModel.hyundaiLegacy)]
      else:
        ret.safetyConfigs = [get_safety_config(car.CarParams.SafetyModel.hyundai, 0)]

      if candidate in CAMERA_SCC_CAR:
        ret.safetyConfigs[0].safetyParam |= Panda.FLAG_HYUNDAI_CAMERA_SCC

      if 0x391 in fingerprint[0]:
        ret.spFlags |= HyundaiFlagsSP.SP_CAN_LFA_BTN.value
        ret.safetyConfigs[0].safetyParam |= Panda.FLAG_HYUNDAI_LFA_BTN

      if ret.spFlags & HyundaiFlagsSP.SP_ENHANCED_SCC:
        ret.safetyConfigs[0].safetyParam |= Panda.FLAG_HYUNDAI_ESCC

      if candidate in NON_SCC_CAR:
        ret.safetyConfigs[0].safetyParam |= Panda.FLAG_HYUNDAI_NON_SCC

    if ret.openpilotLongitudinalControl:
      ret.safetyConfigs[-1].safetyParam |= Panda.FLAG_HYUNDAI_LONG
    if candidate in HYBRID_CAR:
      ret.safetyConfigs[-1].safetyParam |= Panda.FLAG_HYUNDAI_HYBRID_GAS
    elif candidate in EV_CAR:
      ret.safetyConfigs[-1].safetyParam |= Panda.FLAG_HYUNDAI_EV_GAS

    if candidate in (CAR.KONA, CAR.KONA_EV, CAR.KONA_HEV, CAR.KONA_EV_2022):
      ret.flags |= HyundaiFlags.ALT_LIMITS.value
      ret.safetyConfigs[-1].safetyParam |= Panda.FLAG_HYUNDAI_ALT_LIMITS

    ret.centerToFront = ret.wheelbase * 0.4

    # Detect smartMDPS, which bypasses EPS low speed lockout, allowing sunnypilot to send steering commands down to 0
    if 0x2AA in fingerprint[0]:
      ret.minSteerSpeed = 0.

    if Params().get_bool("HkgSmoothStop"):
      ret.vEgoStopping = 0.1

    return ret

  @staticmethod
  def init(CP, logcan, sendcan):
    if CP.openpilotLongitudinalControl and not ((CP.flags & HyundaiFlags.CANFD_CAMERA_SCC.value) or (CP.spFlags & HyundaiFlagsSP.SP_ENHANCED_SCC)) and \
      CP.carFingerprint not in CAMERA_SCC_CAR:
      addr, bus = 0x7d0, 0
      if CP.flags & HyundaiFlags.CANFD_HDA2.value:
        addr, bus = 0x730, CanBus(CP).ECAN
      disable_ecu(logcan, sendcan, bus=bus, addr=addr, com_cont_req=b'\x28\x83\x01')

    # for blinkers
    if CP.flags & HyundaiFlags.ENABLE_BLINKERS:
      disable_ecu(logcan, sendcan, bus=CanBus(CP).ECAN, addr=0x7B1, com_cont_req=b'\x28\x83\x01')

  def _update(self, c):
    ret = self.CS.update(self.cp, self.cp_cam)
    self.CS = self.sp_update_params(self.CS)

<<<<<<< HEAD
    buttonEvents = []

    if self.CS.cruise_buttons[-1] != self.CS.prev_cruise_buttons:
      buttonEvents.append(create_button_event(self.CS.cruise_buttons[-1], self.CS.prev_cruise_buttons, BUTTONS_DICT))
      # Handle CF_Clu_CruiseSwState changing buttons mid-press
      if self.CS.cruise_buttons[-1] != 0 and self.CS.prev_cruise_buttons != 0:
        buttonEvents.append(create_button_event(0, self.CS.prev_cruise_buttons, BUTTONS_DICT))

    self.CS.accEnabled, buttonEvents = self.get_sp_v_cruise_non_pcm_state(ret, self.CS.accEnabled,
                                                                          buttonEvents, c.vCruise)

    self.CS.mads_enabled = False if not self.mads_main_toggle else self.CS.mads_enabled

    if ret.cruiseState.available:
      if not self.CP.pcmCruiseSpeed:
        if self.CS.prev_main_buttons == 1:
          if self.CS.main_buttons[-1] != 1:
            self.CS.accEnabled = True
          elif self.CS.prev_cruise_buttons == 4:
            if self.CS.cruise_buttons[-1] != 4:
              self.accEnabled = True
      if self.enable_mads:
        if not self.CS.prev_mads_enabled and self.CS.mads_enabled:
          self.CS.madsEnabled = True
        if self.CS.prev_lfa_enabled != 1 and self.CS.lfa_enabled == 1:
          self.CS.madsEnabled = not self.CS.madsEnabled
        self.CS.madsEnabled = self.get_acc_mads(ret.cruiseState.enabled, self.CS.accEnabled, self.CS.madsEnabled)
      ret, self.CS = self.toggle_gac(ret, self.CS, (self.CS.cruise_buttons[-1] == 3), 1, 3, 4, "-")
    else:
      self.CS.madsEnabled = False

    if not self.CP.pcmCruise or not self.CP.pcmCruiseSpeed:
      if not self.CP.pcmCruise:
        if any(b.type == ButtonType.cancel for b in buttonEvents):
          self.CS.madsEnabled, self.CS.accEnabled = self.get_sp_cancel_cruise_state(self.CS.madsEnabled)
      if not self.CP.pcmCruiseSpeed:
        if not ret.cruiseState.enabled:
          self.CS.madsEnabled, self.CS.accEnabled = self.get_sp_cancel_cruise_state(self.CS.madsEnabled)
    if self.get_sp_pedal_disengage(ret):
      self.CS.madsEnabled, self.CS.accEnabled = self.get_sp_cancel_cruise_state(self.CS.madsEnabled)
      ret.cruiseState.enabled = False if self.CP.pcmCruise else self.CS.accEnabled

    ret, self.CS = self.get_sp_common_state(ret, self.CS, gap_button=(self.CS.cruise_buttons[-1] == 3))

    # MADS BUTTON
    if self.CS.out.madsEnabled != self.CS.madsEnabled:
      if self.mads_event_lock:
        buttonEvents.append(create_mads_event(self.mads_event_lock))
        self.mads_event_lock = False
    else:
      if not self.mads_event_lock:
        buttonEvents.append(create_mads_event(self.mads_event_lock))
        self.mads_event_lock = True

    ret.buttonEvents = buttonEvents
=======
    if self.CS.CP.openpilotLongitudinalControl:
      ret.buttonEvents = create_button_events(self.CS.cruise_buttons[-1], self.CS.prev_cruise_buttons, BUTTONS_DICT)
>>>>>>> 27c485c6

    # On some newer model years, the CANCEL button acts as a pause/resume button based on the PCM state
    # To avoid re-engaging when openpilot cancels, check user engagement intention via buttons
    # Main button also can trigger an engagement on these cars
    allow_enable = any(btn in ENABLE_BUTTONS for btn in self.CS.cruise_buttons) or any(self.CS.main_buttons)
    events = self.create_common_events(ret, c, extra_gears=[GearShifter.sport, GearShifter.low, GearShifter.manumatic],
                                       pcm_enable=False, allow_enable=allow_enable)

    events, ret = self.create_sp_events(self.CS, ret, events, main_enabled=True, allow_enable=allow_enable)

    # low speed steer alert hysteresis logic (only for cars with steer cut off above 10 m/s)
    if ret.vEgo < (self.CP.minSteerSpeed + 2.) and self.CP.minSteerSpeed > 10.:
      self.low_speed_alert = True
    if ret.vEgo > (self.CP.minSteerSpeed + 4.):
      self.low_speed_alert = False
    if self.low_speed_alert and self.CS.madsEnabled:
      events.add(car.CarEvent.EventName.belowSteerSpeed)

    ret.customStockLong = self.CS.update_custom_stock_long(self.CC.cruise_button, self.CC.final_speed_kph,
                                                           self.CC.target_speed, self.CC.v_set_dis,
                                                           self.CC.speed_diff, self.CC.button_type)

    ret.events = events.to_msg()

    return ret

  def apply(self, c, now_nanos):
    return self.CC.update(c, self.CS, now_nanos)<|MERGE_RESOLUTION|>--- conflicted
+++ resolved
@@ -1,26 +1,16 @@
 #!/usr/bin/env python3
 from cereal import car
 from panda import Panda
-<<<<<<< HEAD
-from common.conversions import Conversions as CV
-from common.params import Params
-from selfdrive.car.hyundai.hyundaicanfd import CanBus
-from selfdrive.car.hyundai.values import HyundaiFlags, HyundaiFlagsSP, CAR, DBC, CANFD_CAR, CAMERA_SCC_CAR, CANFD_RADAR_SCC_CAR, EV_CAR, HYBRID_CAR, LEGACY_SAFETY_MODE_CAR, NON_SCC_CAR, Buttons
-from selfdrive.car.hyundai.radar_interface import RADAR_START_ADDR
-from selfdrive.car import STD_CARGO_KG, create_button_event, scale_tire_stiffness, get_safety_config, create_mads_event
-from selfdrive.car.interfaces import CarInterfaceBase
-from selfdrive.car.disable_ecu import disable_ecu
-=======
 from openpilot.common.conversions import Conversions as CV
+from openpilot.common.params import Params
 from openpilot.selfdrive.car.hyundai.hyundaicanfd import CanBus
 from openpilot.selfdrive.car.hyundai.values import HyundaiFlags, HyundaiFlagsSP, CAR, DBC, CANFD_CAR, CAMERA_SCC_CAR, CANFD_RADAR_SCC_CAR, \
                                          EV_CAR, HYBRID_CAR, LEGACY_SAFETY_MODE_CAR, UNSUPPORTED_LONGITUDINAL_CAR, NON_SCC_CAR, \
                                          Buttons
 from openpilot.selfdrive.car.hyundai.radar_interface import RADAR_START_ADDR
-from openpilot.selfdrive.car import create_button_events, get_safety_config
+from openpilot.selfdrive.car import create_button_events, get_safety_config, create_mads_event
 from openpilot.selfdrive.car.interfaces import CarInterfaceBase
 from openpilot.selfdrive.car.disable_ecu import disable_ecu
->>>>>>> 27c485c6
 
 Ecu = car.CarParams.Ecu
 ButtonType = car.CarState.ButtonEvent.Type
@@ -41,12 +31,8 @@
     # These cars have been put into dashcam only due to both a lack of users and test coverage.
     # These cars likely still work fine. Once a user confirms each car works and a test route is
     # added to selfdrive/car/tests/routes.py, we can remove it from this list.
-<<<<<<< HEAD
-    ret.dashcamOnly = candidate in {CAR.KIA_OPTIMA_H, CAR.IONIQ_6}
-=======
     # FIXME: the Optima Hybrid uses a different SCC12 checksum
-    ret.dashcamOnly = candidate in ({CAR.KIA_OPTIMA_H, } | NON_SCC_CAR)
->>>>>>> 27c485c6
+    ret.dashcamOnly = candidate in ({CAR.KIA_OPTIMA_H, })
 
     hda2 = Ecu.adas in [fw.ecu for fw in car_fw]
     CAN = CanBus(None, hda2, fingerprint)
@@ -274,11 +260,7 @@
     else:
       ret.longitudinalTuning.kpV = [0.5]
       ret.longitudinalTuning.kiV = [0.0]
-<<<<<<< HEAD
-      ret.experimentalLongitudinalAvailable = candidate not in (LEGACY_SAFETY_MODE_CAR | NON_SCC_CAR)
-=======
-      ret.experimentalLongitudinalAvailable = candidate not in (UNSUPPORTED_LONGITUDINAL_CAR | CAMERA_SCC_CAR | NON_SCC_CAR)
->>>>>>> 27c485c6
+      ret.experimentalLongitudinalAvailable = candidate not in (UNSUPPORTED_LONGITUDINAL_CAR | NON_SCC_CAR)
     ret.openpilotLongitudinalControl = experimental_long and ret.experimentalLongitudinalAvailable
     ret.pcmCruise = not ret.openpilotLongitudinalControl
 
@@ -375,14 +357,9 @@
     ret = self.CS.update(self.cp, self.cp_cam)
     self.CS = self.sp_update_params(self.CS)
 
-<<<<<<< HEAD
     buttonEvents = []
 
-    if self.CS.cruise_buttons[-1] != self.CS.prev_cruise_buttons:
-      buttonEvents.append(create_button_event(self.CS.cruise_buttons[-1], self.CS.prev_cruise_buttons, BUTTONS_DICT))
-      # Handle CF_Clu_CruiseSwState changing buttons mid-press
-      if self.CS.cruise_buttons[-1] != 0 and self.CS.prev_cruise_buttons != 0:
-        buttonEvents.append(create_button_event(0, self.CS.prev_cruise_buttons, BUTTONS_DICT))
+    buttonEvents.append(create_button_events(self.CS.cruise_buttons[-1], self.CS.prev_cruise_buttons, BUTTONS_DICT))
 
     self.CS.accEnabled, buttonEvents = self.get_sp_v_cruise_non_pcm_state(ret, self.CS.accEnabled,
                                                                           buttonEvents, c.vCruise)
@@ -431,10 +408,6 @@
         self.mads_event_lock = True
 
     ret.buttonEvents = buttonEvents
-=======
-    if self.CS.CP.openpilotLongitudinalControl:
-      ret.buttonEvents = create_button_events(self.CS.cruise_buttons[-1], self.CS.prev_cruise_buttons, BUTTONS_DICT)
->>>>>>> 27c485c6
 
     # On some newer model years, the CANCEL button acts as a pause/resume button based on the PCM state
     # To avoid re-engaging when openpilot cancels, check user engagement intention via buttons
