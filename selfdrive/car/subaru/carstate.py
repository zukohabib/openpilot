--- conflicted
+++ resolved
@@ -14,26 +14,19 @@
     can_define = CANDefine(DBC[CP.carFingerprint]["pt"])
     self.shifter_values = can_define.dv["Transmission"]["Gear"]
 
-<<<<<<< HEAD
+    self.angle_rate_calulator = CanSignalRateCalculator(50)
+
     self.lkas_enabled = None
     self.prev_lkas_enabled = None
-=======
-    self.angle_rate_calulator = CanSignalRateCalculator(50)
->>>>>>> 27c485c6
 
   def update(self, cp, cp_cam, cp_body):
     ret = car.CarState.new_message()
 
-<<<<<<< HEAD
     self.prev_mads_enabled = self.mads_enabled
     self.prev_lkas_enabled = self.lkas_enabled
 
-    ret.gas = cp.vl["Throttle"]["Throttle_Pedal"] / 255.
-=======
     throttle_msg = cp.vl["Throttle"] if self.car_fingerprint not in HYBRID_CARS else cp_body.vl["Throttle_Hybrid"]
     ret.gas = throttle_msg["Throttle_Pedal"] / 255.
-
->>>>>>> 27c485c6
     ret.gasPressed = ret.gas > 1e-5
     if self.car_fingerprint in PREGLOBAL_CARS:
       ret.brakePressed = cp.vl["Brake_Pedal"]["Brake_Pedal"] > 0
