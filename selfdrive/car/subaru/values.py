--- conflicted
+++ resolved
@@ -1,10 +1,6 @@
 from dataclasses import dataclass, field
 from enum import Enum, IntFlag
-<<<<<<< HEAD
 from panda import Panda
-from typing import List
-=======
->>>>>>> 995250ae
 
 from cereal import car
 from panda.python import uds
