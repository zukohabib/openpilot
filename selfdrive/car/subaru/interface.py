--- conflicted
+++ resolved
@@ -104,11 +104,7 @@
       ret.steerActuatorDelay = 0.1
 
     elif candidate in (CAR.FORESTER_PREGLOBAL, CAR.OUTBACK_PREGLOBAL_2018):
-<<<<<<< HEAD
-      ret.safetyConfigs[0].safetyParam = Panda.FLAG_SUBARU_LEGACY_FLIP_DRIVER_TORQUE  # Outback 2018-2019 and Forester have reversed driver torque signal
-=======
       ret.safetyConfigs[0].safetyParam = Panda.FLAG_SUBARU_PREGLOBAL_REVERSED_DRIVER_TORQUE  # Outback 2018-2019 and Forester have reversed driver torque signal
->>>>>>> e94c3c55
       ret.mass = 1568
       ret.wheelbase = 2.67
       ret.centerToFront = ret.wheelbase * 0.5
