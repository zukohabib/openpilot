from cereal import car
from typing import Tuple
from openpilot.common.numpy_fast import clip, interp
from openpilot.common.params import Params
from opendbc.can.packer import CANPacker
from openpilot.selfdrive.car import apply_driver_steer_torque_limits, common_fault_avoidance
from openpilot.selfdrive.car.subaru import subarucan
<<<<<<< HEAD
from openpilot.selfdrive.car.subaru.values import DBC, GLOBAL_GEN2, PREGLOBAL_CARS, HYBRID_CARS, STEER_RATE_LIMITED, CanBus, CarControllerParams, SubaruFlags, SubaruFlagsSP
=======
from openpilot.selfdrive.car.subaru.values import DBC, GLOBAL_ES_ADDR, GLOBAL_GEN2, PREGLOBAL_CARS, HYBRID_CARS, STEER_RATE_LIMITED, \
                                                  CanBus, CarControllerParams, SubaruFlags
>>>>>>> 24aa4783

# FIXME: These limits aren't exact. The real limit is more than likely over a larger time period and
# involves the total steering angle change rather than rate, but these limits work well for now
MAX_STEER_RATE = 25  # deg/s
MAX_STEER_RATE_FRAMES = 7  # tx control frames needed before torque can be cut

_SNG_ACC_MIN_DIST = 3
_SNG_ACC_MAX_DIST = 4.5


class CarController:
  def __init__(self, dbc_name, CP, VM):
    self.CP = CP
    self.apply_steer_last = 0
    self.frame = 0

    self.cruise_button_prev = 0
    self.steer_rate_counter = 0

    self.param_s = Params()

    self.subaru_sng = False
    if CP.spFlags & SubaruFlagsSP.SP_SUBARU_SNG:
      self.subaru_sng = True
      self.manual_parking_brake = self.param_s.get_bool("SubaruManualParkingBrakeSng")
      self.prev_close_distance = 0
      self.prev_standstill = False
      self.standstill_start = 0
      self.sng_acc_resume = False
      self.sng_acc_resume_cnt = -1
      self.manual_hold = False
      self.prev_cruise_state = 0

    self.p = CarControllerParams(CP)
    self.packer = CANPacker(DBC[CP.carFingerprint]['pt'])

  def update(self, CC, CS, now_nanos):
    actuators = CC.actuators
    hud_control = CC.hudControl
    pcm_cancel_cmd = CC.cruiseControl.cancel

    if self.frame % 250 == 0 and self.subaru_sng:
      self.manual_parking_brake = self.param_s.get_bool("SubaruManualParkingBrakeSng")

    can_sends = []

    # *** steering ***
    if (self.frame % self.p.STEER_STEP) == 0:
      apply_steer = int(round(actuators.steer * self.p.STEER_MAX))

      # limits due to driver torque

      new_steer = int(round(apply_steer))
      apply_steer = apply_driver_steer_torque_limits(new_steer, self.apply_steer_last, CS.out.steeringTorque, self.p)

      if not CC.latActive:
        apply_steer = 0

      if self.CP.carFingerprint in PREGLOBAL_CARS:
        can_sends.append(subarucan.create_preglobal_steering_control(self.packer, self.frame // self.p.STEER_STEP, apply_steer, CC.latActive))
      else:
        apply_steer_req = CC.latActive

        if self.CP.carFingerprint in STEER_RATE_LIMITED:
          # Steering rate fault prevention
          self.steer_rate_counter, apply_steer_req = \
            common_fault_avoidance(abs(CS.out.steeringRateDeg) > MAX_STEER_RATE, apply_steer_req,
                                  self.steer_rate_counter, MAX_STEER_RATE_FRAMES)

        can_sends.append(subarucan.create_steering_control(self.packer, apply_steer, apply_steer_req))

      self.apply_steer_last = apply_steer

    # *** stop and go ***
    throttle_cmd, speed_cmd = self.stop_and_go(CC, CS)

    # *** longitudinal ***

    if CC.longActive:
      apply_throttle = int(round(interp(actuators.accel, CarControllerParams.THROTTLE_LOOKUP_BP, CarControllerParams.THROTTLE_LOOKUP_V)))
      apply_rpm = int(round(interp(actuators.accel, CarControllerParams.RPM_LOOKUP_BP, CarControllerParams.RPM_LOOKUP_V)))
      apply_brake = int(round(interp(actuators.accel, CarControllerParams.BRAKE_LOOKUP_BP, CarControllerParams.BRAKE_LOOKUP_V)))

      # limit min and max values
      cruise_throttle = clip(apply_throttle, CarControllerParams.THROTTLE_MIN, CarControllerParams.THROTTLE_MAX)
      cruise_rpm = clip(apply_rpm, CarControllerParams.RPM_MIN, CarControllerParams.RPM_MAX)
      cruise_brake = clip(apply_brake, CarControllerParams.BRAKE_MIN, CarControllerParams.BRAKE_MAX)
    else:
      cruise_throttle = CarControllerParams.THROTTLE_INACTIVE
      cruise_rpm = CarControllerParams.RPM_MIN
      cruise_brake = CarControllerParams.BRAKE_MIN

    # *** alerts and pcm cancel ***
    if self.CP.carFingerprint in PREGLOBAL_CARS:
      if self.frame % 5 == 0:
        # 1 = main, 2 = set shallow, 3 = set deep, 4 = resume shallow, 5 = resume deep
        # disengage ACC when OP is disengaged
        if pcm_cancel_cmd:
          cruise_button = 1
        # turn main on if off and past start-up state
        elif not CS.out.cruiseState.available and CS.ready:
          cruise_button = 1
        else:
          cruise_button = CS.cruise_button

        # unstick previous mocked button press
        if cruise_button == 1 and self.cruise_button_prev == 1:
          cruise_button = 0
        self.cruise_button_prev = cruise_button

        can_sends.append(subarucan.create_preglobal_es_distance(self.packer, cruise_button, CS.es_distance_msg))

      if self.subaru_sng:
        can_sends.append(subarucan.create_preglobal_throttle(self.packer, CS.throttle_msg["COUNTER"] + 1, CS.throttle_msg, throttle_cmd))

    else:
      if self.frame % 10 == 0:
        can_sends.append(subarucan.create_es_dashstatus(self.packer, self.frame // 10, CS.es_dashstatus_msg, CC.enabled, self.CP.openpilotLongitudinalControl,
                                                        CC.longActive, hud_control.leadVisible))

        can_sends.append(subarucan.create_es_lkas_state(self.packer, self.frame // 10, CS.es_lkas_state_msg, CC.latActive, CS.madsEnabled, hud_control.visualAlert,
                                                        hud_control.leftLaneVisible, hud_control.rightLaneVisible,
                                                        hud_control.leftLaneDepart, hud_control.rightLaneDepart))

        if self.CP.flags & SubaruFlags.SEND_INFOTAINMENT:
          can_sends.append(subarucan.create_es_infotainment(self.packer, self.frame // 10, CS.es_infotainment_msg, hud_control.visualAlert))

      if self.subaru_sng:
        can_sends.append(subarucan.create_throttle(self.packer, CS.throttle_msg["COUNTER"] + 1, CS.throttle_msg, throttle_cmd))

        if self.frame % 2 == 0:
          can_sends.append(subarucan.create_brake_pedal(self.packer, self.frame // 2, CS.brake_pedal_msg, speed_cmd, pcm_cancel_cmd))

      if self.CP.openpilotLongitudinalControl:
        if self.frame % 5 == 0:
          can_sends.append(subarucan.create_es_status(self.packer, self.frame // 5, CS.es_status_msg,
                                                      self.CP.openpilotLongitudinalControl, CC.longActive, cruise_rpm))

          can_sends.append(subarucan.create_es_brake(self.packer, self.frame // 5, CS.es_brake_msg, CC.enabled, cruise_brake))

          can_sends.append(subarucan.create_es_distance(self.packer, self.frame // 5, CS.es_distance_msg, 0, pcm_cancel_cmd,
                                                        self.CP.openpilotLongitudinalControl, cruise_brake > 0, cruise_throttle))
      else:
        if pcm_cancel_cmd:
          if self.CP.carFingerprint not in HYBRID_CARS:
            bus = CanBus.alt if self.CP.carFingerprint in GLOBAL_GEN2 else CanBus.main
            can_sends.append(subarucan.create_es_distance(self.packer, CS.es_distance_msg["COUNTER"] + 1, CS.es_distance_msg, bus, pcm_cancel_cmd))

      if self.CP.flags & SubaruFlags.DISABLE_EYESIGHT:
        # Tester present (keeps eyesight disabled)
        if self.frame % 100 == 0:
          can_sends.append([GLOBAL_ES_ADDR, 0, b"\x02\x3E\x80\x00\x00\x00\x00\x00", CanBus.camera])

        # Create all of the other eyesight messages to keep the rest of the car happy when eyesight is disabled
        if self.frame % 5 == 0:
          can_sends.append(subarucan.create_es_highbeamassist(self.packer))

        if self.frame % 10 == 0:
          can_sends.append(subarucan.create_es_static_1(self.packer))

        if self.frame % 2 == 0:
          can_sends.append(subarucan.create_es_static_2(self.packer))

    new_actuators = actuators.copy()
    new_actuators.steer = self.apply_steer_last / self.p.STEER_MAX
    new_actuators.steerOutputCan = self.apply_steer_last

    self.frame += 1
    return new_actuators, can_sends

  # Stop and Go auto-resume thanks to martinl from subaru-community
  def stop_and_go(self, CC: car.CarControl, CS: car.CarState, throttle_cmd: bool = False, speed_cmd: bool = False) -> Tuple[bool, bool]:
    if not self.subaru_sng:
      return throttle_cmd, speed_cmd
    if self.CP.carFingerprint in PREGLOBAL_CARS:
      # Initiate the ACC resume sequence if conditions are met
      if (CC.enabled                                          # ACC active
        and CS.car_follow == 1                                # lead car
        and CS.out.standstill                                 # must be standing still
        and CS.close_distance > _SNG_ACC_MIN_DIST             # acc resume trigger low threshold
        and CS.close_distance < _SNG_ACC_MAX_DIST             # acc resume trigger high threshold
        and CS.close_distance > self.prev_close_distance):    # distance with lead car is increasing
        self.sng_acc_resume = True
    elif self.CP.carFingerprint not in (GLOBAL_GEN2 | HYBRID_CARS):
      if self.manual_parking_brake:
        # Send brake message with non-zero speed in standstill to avoid non-EPB ACC disengage
        if (CC.enabled                                        # ACC active
          and CS.car_follow == 1                              # lead car
          and CS.out.standstill
          and self.frame > self.standstill_start + 50):       # standstill for >0.5 second
          speed_cmd = True
      else:
        # Record manual hold set while in standstill and no car in front
        if CS.out.standstill and self.prev_cruise_state == 1 and CS.cruise_state == 3 and CS.car_follow == 0:
          self.manual_hold = True
        # Cancel manual hold when car starts moving
        if not CS.out.standstill:
          self.manual_hold = False
        # Initiate the ACC resume sequence if conditions are met
        if (CC.enabled                                        # ACC active
          and not self.manual_hold
          and CS.car_follow == 1                              # lead car
          and CS.cruise_state == 3                            # ACC HOLD (only with EPB)
          and CS.close_distance > _SNG_ACC_MIN_DIST           # acc resume trigger low threshold
          and CS.close_distance < _SNG_ACC_MAX_DIST           # acc resume trigger high threshold
          and CS.close_distance > self.prev_close_distance):  # distance with lead car is increasing
          self.sng_acc_resume = True

      if CS.out.standstill and not self.prev_standstill:
        self.standstill_start = self.frame
      self.prev_standstill = CS.out.standstill
      self.prev_cruise_state = CS.cruise_state

    if self.sng_acc_resume:
      if self.sng_acc_resume_cnt < 5:
        throttle_cmd = True
        self.sng_acc_resume_cnt += 1
      else:
        self.sng_acc_resume = False
        self.sng_acc_resume_cnt = -1

    self.prev_close_distance = CS.close_distance

    return throttle_cmd, speed_cmd<|MERGE_RESOLUTION|>--- conflicted
+++ resolved
@@ -5,12 +5,8 @@
 from opendbc.can.packer import CANPacker
 from openpilot.selfdrive.car import apply_driver_steer_torque_limits, common_fault_avoidance
 from openpilot.selfdrive.car.subaru import subarucan
-<<<<<<< HEAD
-from openpilot.selfdrive.car.subaru.values import DBC, GLOBAL_GEN2, PREGLOBAL_CARS, HYBRID_CARS, STEER_RATE_LIMITED, CanBus, CarControllerParams, SubaruFlags, SubaruFlagsSP
-=======
 from openpilot.selfdrive.car.subaru.values import DBC, GLOBAL_ES_ADDR, GLOBAL_GEN2, PREGLOBAL_CARS, HYBRID_CARS, STEER_RATE_LIMITED, \
-                                                  CanBus, CarControllerParams, SubaruFlags
->>>>>>> 24aa4783
+                                                  CanBus, CarControllerParams, SubaruFlags, SubaruFlagsSP
 
 # FIXME: These limits aren't exact. The real limit is more than likely over a larger time period and
 # involves the total steering angle change rather than rate, but these limits work well for now
