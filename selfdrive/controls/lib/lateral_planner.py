import numpy as np
from common.realtime import sec_since_boot, DT_MDL
from common.numpy_fast import interp
from common.params import Params
from system.swaglog import cloudlog
from selfdrive.controls.lib.lateral_mpc_lib.lat_mpc import LateralMpc
from selfdrive.controls.lib.lateral_mpc_lib.lat_mpc import N as LAT_MPC_N
from selfdrive.controls.lib.lane_planner import LanePlanner, TRAJECTORY_SIZE
from selfdrive.controls.lib.drive_helpers import CONTROL_N, MIN_SPEED
from selfdrive.controls.lib.desire_helper import DesireHelper
import cereal.messaging as messaging
from cereal import log


PATH_COST = 1.0
LATERAL_MOTION_COST = 0.11
LATERAL_ACCEL_COST = 0.0
LATERAL_JERK_COST = 0.04
# Extreme steering rate is unpleasant, even
# when it does not cause bad jerk.
# TODO this cost should be lowered when low
# speed lateral control is stable on all cars
STEERING_RATE_COST = 700.0


class LateralPlanner:
  def __init__(self, CP, use_lanelines=True, wide_camera=False):
    self.use_lanelines = use_lanelines
    self.LP = LanePlanner(wide_camera)
    self.DH = DesireHelper()

    # Vehicle model parameters used to calculate lateral movement of car
    self.factor1 = CP.wheelbase - CP.centerToFront
    self.factor2 = (CP.centerToFront * CP.mass) / (CP.wheelbase * CP.tireStiffnessRear)
    self.last_cloudlog_t = 0
    self.solution_invalid_cnt = 0

    self.path_xyz = np.zeros((TRAJECTORY_SIZE, 3))
    self.velocity_xyz = np.zeros((TRAJECTORY_SIZE, 3))
    self.plan_yaw = np.zeros((TRAJECTORY_SIZE,))
    self.plan_yaw_rate = np.zeros((TRAJECTORY_SIZE,))
    self.t_idxs = np.arange(TRAJECTORY_SIZE)
    self.y_pts = np.zeros(TRAJECTORY_SIZE)

    self.lat_mpc = LateralMpc()
    self.reset_mpc(np.zeros(4))

    self.param_s = Params()
    self.dynamic_lane_profile_enabled = self.param_s.get_bool("DynamicLaneProfileToggle")
    self.dynamic_lane_profile = int(self.param_s.get("DynamicLaneProfile", encoding="utf8"))
    self.dynamic_lane_profile_status = False
    self.dynamic_lane_profile_status_buffer = False

    self.standstill_elapsed = 0.0
    self.standstill = False

  def reset_mpc(self, x0=np.zeros(4)):
    self.x0 = x0
    self.lat_mpc.reset(x0=self.x0)

  def update(self, sm):
    self.dynamic_lane_profile = int(self.param_s.get("DynamicLaneProfile", encoding='utf8'))
    self.standstill = sm['carState'].standstill
    # clip speed , lateral planning is not possible at 0 speed
    measured_curvature = sm['controlsState'].curvature

    # Parse model predictions
    md = sm['modelV2']
    self.LP.parse_model(md)
    if len(md.position.x) == TRAJECTORY_SIZE and len(md.orientation.x) == TRAJECTORY_SIZE:
      self.path_xyz = np.column_stack([md.position.x, md.position.y, md.position.z])
      self.t_idxs = np.array(md.position.t)
      self.plan_yaw = np.array(md.orientation.z)
      self.plan_yaw_rate = np.array(md.orientationRate.z)
      self.velocity_xyz = np.column_stack([md.velocity.x, md.velocity.y, md.velocity.z])
      car_speed = np.linalg.norm(self.velocity_xyz, axis=1)
      self.v_plan = np.clip(car_speed, MIN_SPEED, np.inf)
      self.v_ego = self.v_plan[0]

    # Lane change logic
    lane_change_prob = self.LP.l_lane_change_prob + self.LP.r_lane_change_prob
    self.DH.update(sm['carState'], sm['carControl'].latActive, lane_change_prob)

<<<<<<< HEAD
    # Turn off lanes during lane change
    if self.DH.desire == log.LateralPlan.Desire.laneChangeRight or self.DH.desire == log.LateralPlan.Desire.laneChangeLeft:
      self.LP.lll_prob *= self.DH.lane_change_ll_prob
      self.LP.rll_prob *= self.DH.lane_change_ll_prob

    if not self.get_dynamic_lane_profile():
      d_path_xyz = self.LP.get_d_path(self.v_ego, self.t_idxs, self.path_xyz)
      self.dynamic_lane_profile_status = False
    else:
      d_path_xyz = self.path_xyz
      self.dynamic_lane_profile_status = True

=======
>>>>>>> 4b2ce894
    self.lat_mpc.set_weights(PATH_COST, LATERAL_MOTION_COST,
                             LATERAL_ACCEL_COST, LATERAL_JERK_COST,
                             STEERING_RATE_COST)

    y_pts = self.path_xyz[:LAT_MPC_N+1, 1]
    heading_pts = self.plan_yaw[:LAT_MPC_N+1]
    yaw_rate_pts = self.plan_yaw_rate[:LAT_MPC_N+1]
    self.y_pts = y_pts

    assert len(y_pts) == LAT_MPC_N + 1
    assert len(heading_pts) == LAT_MPC_N + 1
    assert len(yaw_rate_pts) == LAT_MPC_N + 1
    lateral_factor = np.clip(self.factor1 - (self.factor2 * self.v_plan**2), 0.0, np.inf)
    p = np.column_stack([self.v_plan, lateral_factor])
    self.lat_mpc.run(self.x0,
                     p,
                     y_pts,
                     heading_pts,
                     yaw_rate_pts)
    # init state for next iteration
    # mpc.u_sol is the desired second derivative of psi given x0 curv state.
    # with x0[3] = measured_yaw_rate, this would be the actual desired yaw rate.
    # instead, interpolate x_sol so that x0[3] is the desired yaw rate for lat_control.
    self.x0[3] = interp(DT_MDL, self.t_idxs[:LAT_MPC_N + 1], self.lat_mpc.x_sol[:, 3])

    #  Check for infeasible MPC solution
    mpc_nans = np.isnan(self.lat_mpc.x_sol[:, 3]).any()
    t = sec_since_boot()
    if mpc_nans or self.lat_mpc.solution_status != 0:
      self.reset_mpc()
      self.x0[3] = measured_curvature * self.v_ego
      if t > self.last_cloudlog_t + 5.0:
        self.last_cloudlog_t = t
        cloudlog.warning("Lateral mpc - nan: True")

    if self.lat_mpc.cost > 20000. or mpc_nans:
      self.solution_invalid_cnt += 1
    else:
      self.solution_invalid_cnt = 0

  def get_dynamic_lane_profile(self):
    if not self.dynamic_lane_profile_enabled:
      return True
    elif self.dynamic_lane_profile == 1:
      return True
    elif self.dynamic_lane_profile == 0:
      return False
    elif self.dynamic_lane_profile == 2:
      # only while lane change is off
      if self.DH.lane_change_state == log.LateralPlan.LaneChangeState.off:
        # laneline probability too low, we switch to laneless mode
        if (self.LP.lll_prob + self.LP.rll_prob) / 2 < 0.3:
          self.dynamic_lane_profile_status_buffer = True
        if (self.LP.lll_prob + self.LP.rll_prob) / 2 > 0.5:
          self.dynamic_lane_profile_status_buffer = False
        if self.dynamic_lane_profile_status_buffer:  # in buffer mode, always laneless
          return True
    return False

  def publish(self, sm, pm):
    plan_solution_valid = self.solution_invalid_cnt < 2
    plan_send = messaging.new_message('lateralPlan')
    plan_send.valid = sm.all_checks(service_list=['carState', 'controlsState', 'modelV2'])

    lateralPlan = plan_send.lateralPlan
    lateralPlan.modelMonoTime = sm.logMonoTime['modelV2']
    lateralPlan.laneWidth = float(self.LP.lane_width)
    lateralPlan.dPathPoints = self.y_pts.tolist()
    lateralPlan.psis = self.lat_mpc.x_sol[0:CONTROL_N, 2].tolist()

    lateralPlan.curvatures = (self.lat_mpc.x_sol[0:CONTROL_N, 3]/self.v_ego).tolist()
    lateralPlan.curvatureRates = [float(x/self.v_ego) for x in self.lat_mpc.u_sol[0:CONTROL_N - 1]] + [0.0]
    lateralPlan.lProb = float(self.LP.lll_prob)
    lateralPlan.rProb = float(self.LP.rll_prob)
    lateralPlan.dProb = float(self.LP.d_prob)

    lateralPlan.mpcSolutionValid = bool(plan_solution_valid)
    lateralPlan.solverExecutionTime = self.lat_mpc.solve_time

    lateralPlan.desire = self.DH.desire
    lateralPlan.useLaneLines = self.use_lanelines
    lateralPlan.laneChangeState = self.DH.lane_change_state
    lateralPlan.laneChangeDirection = self.DH.lane_change_direction
    lateralPlan.laneChangePrev = self.DH.prev_lane_change

    lateralPlan.dynamicLaneProfile = int(self.dynamic_lane_profile)
    lateralPlan.dynamicLaneProfileStatus = bool(self.dynamic_lane_profile_status)

    if self.standstill:
      self.standstill_elapsed += DT_MDL
    else:
      self.standstill_elapsed = 0.0
    lateralPlan.standstillElapsed = int(self.standstill_elapsed)

    pm.send('lateralPlan', plan_send)<|MERGE_RESOLUTION|>--- conflicted
+++ resolved
@@ -81,7 +81,6 @@
     lane_change_prob = self.LP.l_lane_change_prob + self.LP.r_lane_change_prob
     self.DH.update(sm['carState'], sm['carControl'].latActive, lane_change_prob)
 
-<<<<<<< HEAD
     # Turn off lanes during lane change
     if self.DH.desire == log.LateralPlan.Desire.laneChangeRight or self.DH.desire == log.LateralPlan.Desire.laneChangeLeft:
       self.LP.lll_prob *= self.DH.lane_change_ll_prob
@@ -94,13 +93,11 @@
       d_path_xyz = self.path_xyz
       self.dynamic_lane_profile_status = True
 
-=======
->>>>>>> 4b2ce894
     self.lat_mpc.set_weights(PATH_COST, LATERAL_MOTION_COST,
                              LATERAL_ACCEL_COST, LATERAL_JERK_COST,
                              STEERING_RATE_COST)
 
-    y_pts = self.path_xyz[:LAT_MPC_N+1, 1]
+    y_pts = d_path_xyz[:LAT_MPC_N+1, 1]
     heading_pts = self.plan_yaw[:LAT_MPC_N+1]
     yaw_rate_pts = self.plan_yaw_rate[:LAT_MPC_N+1]
     self.y_pts = y_pts
