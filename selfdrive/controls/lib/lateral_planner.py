import time
import numpy as np
<<<<<<< HEAD
from common.conversions import Conversions as CV
from common.realtime import sec_since_boot, DT_MDL
from common.numpy_fast import interp
from common.params import Params
from system.swaglog import cloudlog
from selfdrive.controls.lib.lateral_mpc_lib.lat_mpc import LateralMpc
from selfdrive.controls.lib.lateral_mpc_lib.lat_mpc import N as LAT_MPC_N
from selfdrive.controls.lib.lane_planner import LanePlanner, TRAJECTORY_SIZE
from selfdrive.controls.lib.drive_helpers import CONTROL_N, MIN_SPEED, get_speed_error
from selfdrive.controls.lib.desire_helper import DesireHelper
=======
from openpilot.common.realtime import DT_MDL
from openpilot.common.numpy_fast import interp
from openpilot.system.swaglog import cloudlog
from openpilot.selfdrive.controls.lib.lateral_mpc_lib.lat_mpc import LateralMpc
from openpilot.selfdrive.controls.lib.lateral_mpc_lib.lat_mpc import N as LAT_MPC_N
from openpilot.selfdrive.controls.lib.drive_helpers import CONTROL_N, MIN_SPEED, get_speed_error
from openpilot.selfdrive.controls.lib.desire_helper import DesireHelper
>>>>>>> 27c485c6
import cereal.messaging as messaging
from cereal import log

LaneChangeState = log.LateralPlan.LaneChangeState


PATH_COST = 1.0
LATERAL_MOTION_COST = 0.11
LATERAL_ACCEL_COST = 0.0
LATERAL_JERK_COST = 0.04
# Extreme steering rate is unpleasant, even
# when it does not cause bad jerk.
# TODO this cost should be lowered when low
# speed lateral control is stable on all cars
STEERING_RATE_COST = 700.0


class LateralPlanner:
  def __init__(self, CP, debug=False, use_lanelines=True):
    self.use_lanelines = use_lanelines
    self.LP = LanePlanner()
    self.DH = DesireHelper()

    # Vehicle model parameters used to calculate lateral movement of car
    self.factor1 = CP.wheelbase - CP.centerToFront
    self.factor2 = (CP.centerToFront * CP.mass) / (CP.wheelbase * CP.tireStiffnessRear)
    self.last_cloudlog_t = 0
    self.solution_invalid_cnt = 0

    self.path_xyz = np.zeros((TRAJECTORY_SIZE, 3))
    self.velocity_xyz = np.zeros((TRAJECTORY_SIZE, 3))
    self.plan_yaw = np.zeros((TRAJECTORY_SIZE,))
    self.plan_yaw_rate = np.zeros((TRAJECTORY_SIZE,))
    self.t_idxs = np.arange(TRAJECTORY_SIZE)
    self.y_pts = np.zeros((TRAJECTORY_SIZE,))
    self.v_plan = np.zeros((TRAJECTORY_SIZE,))
    self.v_ego = 0.0
    self.l_lane_change_prob = 0.0
    self.r_lane_change_prob = 0.0
    self.d_path_w_lines_xyz = np.zeros((TRAJECTORY_SIZE, 3))

    self.debug_mode = debug

    self.lat_mpc = LateralMpc()
    self.reset_mpc(np.zeros(4))

<<<<<<< HEAD
    self.param_s = Params()
    self.dynamic_lane_profile_enabled = self.param_s.get_bool("DynamicLaneProfileToggle")
    self.dynamic_lane_profile = int(self.param_s.get("DynamicLaneProfile", encoding="utf8"))
    self.dynamic_lane_profile_status = True
    self.dynamic_lane_profile_status_buffer = False

    self.standstill_elapsed = 0.0
    self.standstill = False

    self.vision_curve_laneless = self.param_s.get_bool("VisionCurveLaneless")

    self.param_read_counter = 0
    self.read_param()

  def read_param(self):
    self.dynamic_lane_profile = int(self.param_s.get("DynamicLaneProfile", encoding='utf8'))
    if self.param_read_counter % 50 == 0:
      self.dynamic_lane_profile_enabled = self.param_s.get_bool("DynamicLaneProfileToggle")
      self.vision_curve_laneless = self.param_s.get_bool("VisionCurveLaneless")
    self.param_read_counter += 1

  def reset_mpc(self, x0=np.zeros(4)):
=======
  def reset_mpc(self, x0=None):
    if x0 is None:
      x0 = np.zeros(4)
>>>>>>> 27c485c6
    self.x0 = x0
    self.lat_mpc.reset(x0=self.x0)

  def update(self, sm):
    self.read_param()
    self.standstill = sm['carState'].standstill
    # clip speed , lateral planning is not possible at 0 speed
    measured_curvature = sm['controlsState'].curvature
    v_ego_car = sm['carState'].vEgo

    # Parse model predictions
    md = sm['modelV2']
    self.LP.parse_model(md)
    if len(md.position.x) == TRAJECTORY_SIZE and len(md.orientation.x) == TRAJECTORY_SIZE:
      self.path_xyz = np.column_stack([md.position.x, md.position.y, md.position.z])
      self.t_idxs = np.array(md.position.t)
      self.plan_yaw = np.array(md.orientation.z)
      self.plan_yaw_rate = np.array(md.orientationRate.z)
      self.velocity_xyz = np.column_stack([md.velocity.x, md.velocity.y, md.velocity.z])
      car_speed = np.linalg.norm(self.velocity_xyz, axis=1) - get_speed_error(md, v_ego_car)
      self.v_plan = np.clip(car_speed, MIN_SPEED, np.inf)
      self.v_ego = self.v_plan[0]

    # Lane change logic
    lane_change_prob = self.LP.l_lane_change_prob + self.LP.r_lane_change_prob
    self.DH.update(sm['carState'], sm['carControl'].latActive, lane_change_prob, md)

    # Turn off lanes during lane change
    if self.DH.desire == log.LateralPlan.Desire.laneChangeRight or self.DH.desire == log.LateralPlan.Desire.laneChangeLeft:
      self.LP.lll_prob *= self.DH.lane_change_ll_prob
      self.LP.rll_prob *= self.DH.lane_change_ll_prob

    low_speed = v_ego_car < 10 * CV.MPH_TO_MS

    if not self.get_dynamic_lane_profile(sm['longitudinalPlan']) and not low_speed:
      d_path_xyz = self.LP.get_d_path(self.v_ego, self.t_idxs, self.path_xyz)
      self.dynamic_lane_profile_status = False
    else:
      d_path_xyz = self.path_xyz
      self.dynamic_lane_profile_status = True
    self.path_xyz = d_path_xyz

    self.lat_mpc.set_weights(PATH_COST, LATERAL_MOTION_COST,
                             LATERAL_ACCEL_COST, LATERAL_JERK_COST,
                             STEERING_RATE_COST)

    y_pts = self.path_xyz[:LAT_MPC_N+1, 1]
    heading_pts = self.plan_yaw[:LAT_MPC_N+1]
    yaw_rate_pts = self.plan_yaw_rate[:LAT_MPC_N+1]
    self.y_pts = y_pts

    assert len(y_pts) == LAT_MPC_N + 1
    assert len(heading_pts) == LAT_MPC_N + 1
    assert len(yaw_rate_pts) == LAT_MPC_N + 1
    lateral_factor = np.clip(self.factor1 - (self.factor2 * self.v_plan**2), 0.0, np.inf)
    p = np.column_stack([self.v_plan, lateral_factor])
    self.lat_mpc.run(self.x0,
                     p,
                     y_pts,
                     heading_pts,
                     yaw_rate_pts)
    # init state for next iteration
    # mpc.u_sol is the desired second derivative of psi given x0 curv state.
    # with x0[3] = measured_yaw_rate, this would be the actual desired yaw rate.
    # instead, interpolate x_sol so that x0[3] is the desired yaw rate for lat_control.
    self.x0[3] = interp(DT_MDL, self.t_idxs[:LAT_MPC_N + 1], self.lat_mpc.x_sol[:, 3])

    #  Check for infeasible MPC solution
    mpc_nans = np.isnan(self.lat_mpc.x_sol[:, 3]).any()
    t = time.monotonic()
    if mpc_nans or self.lat_mpc.solution_status != 0:
      self.reset_mpc()
      self.x0[3] = measured_curvature * self.v_ego
      if t > self.last_cloudlog_t + 5.0:
        self.last_cloudlog_t = t
        cloudlog.warning("Lateral mpc - nan: True")

    if self.lat_mpc.cost > 1e6 or mpc_nans:
      self.solution_invalid_cnt += 1
    else:
      self.solution_invalid_cnt = 0

  def get_dynamic_lane_profile(self, longitudinal_plan):
    if not self.dynamic_lane_profile_enabled:
      return True
    elif self.dynamic_lane_profile == 1:
      return True
    elif self.dynamic_lane_profile == 0:
      return False
    elif self.dynamic_lane_profile == 2:
      # laneless while lane change in progress
      if self.DH.lane_change_state in (LaneChangeState.laneChangeStarting, LaneChangeState.laneChangeFinishing):
        return True
      # only while lane change is off
      elif self.DH.lane_change_state == LaneChangeState.off:
        # laneline probability too low, we switch to laneless mode
        if (self.LP.lll_prob + self.LP.rll_prob) / 2 < 0.3 \
          or ((longitudinal_plan.visionCurrentLatAcc > 1.0 or longitudinal_plan.visionMaxPredLatAcc > 1.4)
           and self.vision_curve_laneless):
          self.dynamic_lane_profile_status_buffer = True
        if (self.LP.lll_prob + self.LP.rll_prob) / 2 > 0.5 \
          and ((longitudinal_plan.visionCurrentLatAcc < 0.6 and longitudinal_plan.visionMaxPredLatAcc < 0.7)
           or not self.vision_curve_laneless):
          self.dynamic_lane_profile_status_buffer = False
        if self.dynamic_lane_profile_status_buffer:  # in buffer mode, always laneless
          return True
    return False

  def publish(self, sm, pm):
    plan_solution_valid = self.solution_invalid_cnt < 2
    plan_send = messaging.new_message('lateralPlan')
    plan_send.valid = sm.all_checks(service_list=['carState', 'controlsState', 'modelV2'])

    lateralPlan = plan_send.lateralPlan
    lateralPlan.modelMonoTime = sm.logMonoTime['modelV2']
    lateralPlan.laneWidth = float(self.LP.lane_width)
    lateralPlan.dPathPoints = self.y_pts.tolist()
    lateralPlan.psis = self.lat_mpc.x_sol[0:CONTROL_N, 2].tolist()

    lateralPlan.curvatures = (self.lat_mpc.x_sol[0:CONTROL_N, 3]/self.v_ego).tolist()
<<<<<<< HEAD
    lateralPlan.curvatureRates = [float(x/self.v_ego) for x in self.lat_mpc.u_sol[0:CONTROL_N - 1]] + [0.0]
    lateralPlan.lProb = float(self.LP.lll_prob)
    lateralPlan.rProb = float(self.LP.rll_prob)
    lateralPlan.dProb = float(self.LP.d_prob)
=======
    lateralPlan.curvatureRates = [float(x.item() / self.v_ego) for x in self.lat_mpc.u_sol[0:CONTROL_N - 1]] + [0.0]
>>>>>>> 27c485c6

    lateralPlan.mpcSolutionValid = bool(plan_solution_valid)
    lateralPlan.solverExecutionTime = self.lat_mpc.solve_time
    if self.debug_mode:
      lateralPlan.solverCost = self.lat_mpc.cost
      lateralPlan.solverState = log.LateralPlan.SolverState.new_message()
      lateralPlan.solverState.x = self.lat_mpc.x_sol.tolist()
      lateralPlan.solverState.u = self.lat_mpc.u_sol.flatten().tolist()

    lateralPlan.desire = self.DH.desire
    lateralPlan.useLaneLines = self.use_lanelines
    lateralPlan.laneChangeState = self.DH.lane_change_state
    lateralPlan.laneChangeDirection = self.DH.lane_change_direction
    lateralPlan.laneChangePrev = self.DH.prev_lane_change
    lateralPlan.laneChangeEdgeBlock = bool((self.DH.lane_change_state == LaneChangeState.preLaneChange) and self.DH.road_edge)

    lateralPlan.dynamicLaneProfile = int(self.dynamic_lane_profile)
    lateralPlan.dynamicLaneProfileStatus = bool(self.dynamic_lane_profile_status)

    lateralPlan.dPathWLinesX = [float(x) for x in self.d_path_w_lines_xyz[:, 0]]
    lateralPlan.dPathWLinesY = [float(y) for y in self.d_path_w_lines_xyz[:, 1]]

    if self.standstill:
      self.standstill_elapsed += DT_MDL
    else:
      self.standstill_elapsed = 0.0
    lateralPlan.standstillElapsed = int(self.standstill_elapsed)

    pm.send('lateralPlan', plan_send)<|MERGE_RESOLUTION|>--- conflicted
+++ resolved
@@ -1,25 +1,15 @@
 import time
 import numpy as np
-<<<<<<< HEAD
-from common.conversions import Conversions as CV
-from common.realtime import sec_since_boot, DT_MDL
-from common.numpy_fast import interp
-from common.params import Params
-from system.swaglog import cloudlog
-from selfdrive.controls.lib.lateral_mpc_lib.lat_mpc import LateralMpc
-from selfdrive.controls.lib.lateral_mpc_lib.lat_mpc import N as LAT_MPC_N
-from selfdrive.controls.lib.lane_planner import LanePlanner, TRAJECTORY_SIZE
-from selfdrive.controls.lib.drive_helpers import CONTROL_N, MIN_SPEED, get_speed_error
-from selfdrive.controls.lib.desire_helper import DesireHelper
-=======
+from openpilot.common.conversions import Conversions as CV
 from openpilot.common.realtime import DT_MDL
 from openpilot.common.numpy_fast import interp
+from openpilot.common.params import Params
 from openpilot.system.swaglog import cloudlog
 from openpilot.selfdrive.controls.lib.lateral_mpc_lib.lat_mpc import LateralMpc
 from openpilot.selfdrive.controls.lib.lateral_mpc_lib.lat_mpc import N as LAT_MPC_N
+from openpilot.selfdrive.controls.lib.lane_planner import LanePlanner, TRAJECTORY_SIZE
 from openpilot.selfdrive.controls.lib.drive_helpers import CONTROL_N, MIN_SPEED, get_speed_error
 from openpilot.selfdrive.controls.lib.desire_helper import DesireHelper
->>>>>>> 27c485c6
 import cereal.messaging as messaging
 from cereal import log
 
@@ -66,7 +56,6 @@
     self.lat_mpc = LateralMpc()
     self.reset_mpc(np.zeros(4))
 
-<<<<<<< HEAD
     self.param_s = Params()
     self.dynamic_lane_profile_enabled = self.param_s.get_bool("DynamicLaneProfileToggle")
     self.dynamic_lane_profile = int(self.param_s.get("DynamicLaneProfile", encoding="utf8"))
@@ -88,12 +77,9 @@
       self.vision_curve_laneless = self.param_s.get_bool("VisionCurveLaneless")
     self.param_read_counter += 1
 
-  def reset_mpc(self, x0=np.zeros(4)):
-=======
   def reset_mpc(self, x0=None):
     if x0 is None:
       x0 = np.zeros(4)
->>>>>>> 27c485c6
     self.x0 = x0
     self.lat_mpc.reset(x0=self.x0)
 
@@ -214,14 +200,10 @@
     lateralPlan.psis = self.lat_mpc.x_sol[0:CONTROL_N, 2].tolist()
 
     lateralPlan.curvatures = (self.lat_mpc.x_sol[0:CONTROL_N, 3]/self.v_ego).tolist()
-<<<<<<< HEAD
-    lateralPlan.curvatureRates = [float(x/self.v_ego) for x in self.lat_mpc.u_sol[0:CONTROL_N - 1]] + [0.0]
+    lateralPlan.curvatureRates = [float(x.item() / self.v_ego) for x in self.lat_mpc.u_sol[0:CONTROL_N - 1]] + [0.0]
     lateralPlan.lProb = float(self.LP.lll_prob)
     lateralPlan.rProb = float(self.LP.rll_prob)
     lateralPlan.dProb = float(self.LP.d_prob)
-=======
-    lateralPlan.curvatureRates = [float(x.item() / self.v_ego) for x in self.lat_mpc.u_sol[0:CONTROL_N - 1]] + [0.0]
->>>>>>> 27c485c6
 
     lateralPlan.mpcSolutionValid = bool(plan_solution_valid)
     lateralPlan.solverExecutionTime = self.lat_mpc.solve_time
