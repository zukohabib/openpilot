--- conflicted
+++ resolved
@@ -17,11 +17,7 @@
   cloudlog.info("plannerd got CarParams: %s", CP.carName)
 
   longitudinal_planner = LongitudinalPlanner(CP)
-<<<<<<< HEAD
-  pm = messaging.PubMaster(['longitudinalPlan', 'uiPlan', 'longitudinalPlanSP'])
-=======
-  pm = messaging.PubMaster(['longitudinalPlan'])
->>>>>>> b45caf40
+  pm = messaging.PubMaster(['longitudinalPlan', 'longitudinalPlanSP'])
   sm = messaging.SubMaster(['carControl', 'carState', 'controlsState', 'radarState', 'modelV2'],
                            poll='modelV2', ignore_avg_freq=['radarState'])
 
