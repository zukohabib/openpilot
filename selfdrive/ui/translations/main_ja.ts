<?xml version="1.0" encoding="utf-8"?>
<!DOCTYPE TS>
<TS version="2.1" language="ja_JP">
<context>
    <name>AbstractAlert</name>
    <message>
        <source>Close</source>
        <translation>閉じる</translation>
    </message>
    <message>
        <source>Snooze Update</source>
        <translation>更新の一時停止</translation>
    </message>
    <message>
        <source>Reboot and Update</source>
        <translation>再起動してアップデート</translation>
    </message>
</context>
<context>
    <name>AdvancedNetworking</name>
    <message>
        <source>Back</source>
        <translation>戻る</translation>
    </message>
    <message>
        <source>Enable Tethering</source>
        <translation>ﾃｻﾞﾘﾝｸﾞを有効化</translation>
    </message>
    <message>
        <source>Tethering Password</source>
        <translation>ﾃｻﾞﾘﾝｸﾞﾊﾟｽﾜｰﾄﾞ</translation>
    </message>
    <message>
        <source>EDIT</source>
        <translation>編集</translation>
    </message>
    <message>
        <source>Enter new tethering password</source>
        <translation>新しいテザリングパスワードを入力</translation>
    </message>
    <message>
        <source>IP Address</source>
        <translation>IP アドレス</translation>
    </message>
    <message>
        <source>Enable Roaming</source>
        <translation>ﾛｰﾐﾝｸﾞを有効化</translation>
    </message>
    <message>
        <source>APN Setting</source>
        <translation>APN 設定</translation>
    </message>
    <message>
        <source>Enter APN</source>
        <translation>APN を入力</translation>
    </message>
    <message>
        <source>leave blank for automatic configuration</source>
        <translation>自動で設定するには、空白のままにしてください。</translation>
    </message>
    <message>
        <source>Cellular Metered</source>
        <translation>従量制通信設定</translation>
    </message>
    <message>
        <source>Prevent large data uploads when on a metered connection</source>
        <translation>大量のデータのアップロードを防止します。</translation>
    </message>
</context>
<context>
    <name>AnnotatedCameraWidget</name>
    <message>
        <source>km/h</source>
        <translation>km/h</translation>
    </message>
    <message>
        <source>mph</source>
        <translation>mph</translation>
    </message>
    <message>
        <source>MAX</source>
        <translation>最高速度</translation>
    </message>
    <message>
        <source>SPEED</source>
        <translation>速度</translation>
    </message>
    <message>
        <source>LIMIT</source>
        <translation>制限速度</translation>
    </message>
    <message>
        <source>Lane
only</source>
        <translation type="unfinished"></translation>
    </message>
    <message>
        <source>Lane
less</source>
        <translation type="unfinished"></translation>
    </message>
    <message>
        <source>Auto
Lane</source>
        <translation type="unfinished"></translation>
    </message>
</context>
<context>
    <name>AutoLaneChangeTimer</name>
    <message>
        <source>Auto Lane Change Timer</source>
        <translation type="unfinished"></translation>
    </message>
    <message>
        <source>Set a timer to delay the auto lane change operation when the blinker is used. No nudge on the steering wheel is required to auto lane change if a timer is set.
Please use caution when using this feature. Only use the blinker when traffic and road conditions permit.</source>
        <translation type="unfinished"></translation>
    </message>
    <message>
        <source>Nudge</source>
        <translation type="unfinished"></translation>
    </message>
    <message>
        <source>Nudgeless</source>
        <translation type="unfinished"></translation>
    </message>
    <message>
        <source>s</source>
        <translation type="unfinished"></translation>
    </message>
</context>
<context>
    <name>BrightnessControl</name>
    <message>
        <source>Brightness Control (Global, %)</source>
        <translation type="unfinished"></translation>
    </message>
    <message>
        <source>Manually adjusts the global brightness of the screen.</source>
        <translation type="unfinished"></translation>
    </message>
    <message>
        <source>Auto</source>
        <translation type="unfinished"></translation>
    </message>
</context>
<context>
    <name>CameraOffset</name>
    <message>
        <source>Camera Offset (cm)</source>
        <translation type="unfinished"></translation>
    </message>
    <message>
        <source>Hack to trick vehicle to be left or right biased in its lane. Decreasing the value will make the car keep more left, increasing will make it keep more right. Changes take effect immediately.</source>
        <translation type="unfinished"></translation>
    </message>
<<<<<<< HEAD
=======
</context>
<context>
    <name>ChevronInfo</name>
    <message>
        <source>Display Metrics above Chevron</source>
        <translation type="unfinished"></translation>
    </message>
    <message>
        <source>Display useful metrics above the chevron that tracks the lead car (only applicable to cars with openpilot longitudinal control).</source>
        <translation type="unfinished"></translation>
    </message>
    <message>
        <source>OFF</source>
        <translation type="unfinished"></translation>
    </message>
    <message>
        <source>Distance</source>
        <translation type="unfinished"></translation>
    </message>
    <message>
        <source>Speed</source>
        <translation type="unfinished"></translation>
    </message>
>>>>>>> aa0839f7
</context>
<context>
    <name>ConfirmationDialog</name>
    <message>
        <source>Ok</source>
        <translation>OK</translation>
    </message>
    <message>
        <source>Cancel</source>
        <translation>キャンセル</translation>
    </message>
</context>
<context>
    <name>DeclinePage</name>
    <message>
        <source>You must accept the Terms and Conditions in order to use openpilot.</source>
        <translation>openpilot をご利用される前に、利用規約に同意する必要があります。</translation>
    </message>
    <message>
        <source>Back</source>
        <translation>戻る</translation>
    </message>
    <message>
        <source>Decline, uninstall %1</source>
        <translation>拒否して %1 をｱﾝｲﾝｽﾄｰﾙ</translation>
    </message>
</context>
<context>
<<<<<<< HEAD
    <name>DevUiRow</name>
=======
    <name>DevUiInfo</name>
>>>>>>> aa0839f7
    <message>
        <source>Developer UI List</source>
        <translation type="unfinished"></translation>
    </message>
    <message>
        <source>Select the number of lists of real-time parameters you would like to display on the sunnypilot screen while driving.</source>
        <translation type="unfinished"></translation>
    </message>
    <message>
<<<<<<< HEAD
        <source>1-Row</source>
        <translation type="unfinished"></translation>
    </message>
    <message>
        <source>2-Row</source>
=======
        <source>5 Metrics</source>
        <translation type="unfinished"></translation>
    </message>
    <message>
        <source>10 Metrics</source>
>>>>>>> aa0839f7
        <translation type="unfinished"></translation>
    </message>
</context>
<context>
    <name>DevicePanel</name>
    <message>
        <source>Dongle ID</source>
        <translation>ドングル番号 (Dongle ID)</translation>
    </message>
    <message>
        <source>N/A</source>
        <translation>N/A</translation>
    </message>
    <message>
        <source>Serial</source>
        <translation>シリアル番号</translation>
    </message>
    <message>
        <source>Driver Camera</source>
        <translation>車内カメラ</translation>
    </message>
    <message>
        <source>PREVIEW</source>
        <translation>プレビュー</translation>
    </message>
    <message>
        <source>Preview the driver facing camera to ensure that driver monitoring has good visibility. (vehicle must be off)</source>
        <translation>車内カメラをプレビューして、ドライバー監視システムの視界を確認ができます。(車両の電源を切る必要があります)</translation>
    </message>
    <message>
        <source>Reset Calibration</source>
        <translation>ｷｬﾘﾌﾞﾚｰｼｮﾝをﾘｾｯﾄ</translation>
    </message>
    <message>
        <source>RESET</source>
        <translation>ﾘｾｯﾄ</translation>
    </message>
    <message>
        <source>Are you sure you want to reset calibration?</source>
        <translation>ｷｬﾘﾌﾞﾚｰｼｮﾝをリセットしてもよろしいですか？</translation>
    </message>
    <message>
        <source>Review Training Guide</source>
        <translation>使い方の確認</translation>
    </message>
    <message>
        <source>REVIEW</source>
        <translation>見る</translation>
    </message>
    <message>
        <source>Are you sure you want to review the training guide?</source>
        <translation>使い方の確認をしますか？</translation>
    </message>
    <message>
        <source>Regulatory</source>
        <translation>認証情報</translation>
    </message>
    <message>
        <source>VIEW</source>
        <translation>見る</translation>
    </message>
    <message>
        <source>Change Language</source>
        <translation>言語を変更</translation>
    </message>
    <message>
        <source>CHANGE</source>
        <translation>変更</translation>
    </message>
    <message>
        <source>Select a language</source>
        <translation>言語を選択</translation>
    </message>
    <message>
        <source>Reboot</source>
        <translation>再起動</translation>
    </message>
    <message>
        <source>Power Off</source>
        <translation>電源を切る</translation>
    </message>
    <message>
        <source> Your device is pointed %1° %2 and %3° %4.</source>
        <translation> このデバイスは%2 %1°、%4 %3°の向きに設置されています。</translation>
    </message>
    <message>
        <source>down</source>
        <translation>下</translation>
    </message>
    <message>
        <source>up</source>
        <translation>上</translation>
    </message>
    <message>
        <source>left</source>
        <translation>左</translation>
    </message>
    <message>
        <source>right</source>
        <translation>右</translation>
    </message>
    <message>
        <source>Are you sure you want to reboot?</source>
        <translation>再起動してもよろしいですか？</translation>
    </message>
    <message>
        <source>Disengage to Reboot</source>
        <translation>openpilot をキャンセルして再起動ができます</translation>
    </message>
    <message>
        <source>Are you sure you want to power off?</source>
        <translation>シャットダウンしてもよろしいですか？</translation>
    </message>
    <message>
        <source>Disengage to Power Off</source>
        <translation>openpilot をキャンセルしてシャットダウンができます</translation>
    </message>
    <message>
        <source>Reset</source>
        <translation>リセット</translation>
    </message>
    <message>
        <source>Review</source>
        <translation>確認</translation>
    </message>
    <message>
        <source>Review the rules, features, and limitations of sunnypilot</source>
        <translation type="unfinished"></translation>
    </message>
    <message>
        <source>sunnypilot requires the device to be mounted within 4° left or right and within 5° up or 8° down. sunnypilot is continuously calibrating, resetting is rarely required.</source>
        <translation type="unfinished"></translation>
    </message>
<<<<<<< HEAD
=======
    <message>
        <source>Fleet Manager PIN</source>
        <translation type="unfinished"></translation>
    </message>
    <message>
        <source>Error Troubleshoot</source>
        <translation type="unfinished"></translation>
    </message>
    <message>
        <source>Display error from the tmux session when an error has occurred from a system process.</source>
        <translation type="unfinished"></translation>
    </message>
    <message>
        <source>Reset Mapbox Access Token</source>
        <translation type="unfinished"></translation>
    </message>
    <message>
        <source>Are you sure you want to reset the Mapbox access token?</source>
        <translation type="unfinished"></translation>
    </message>
>>>>>>> aa0839f7
</context>
<context>
    <name>DriveStats</name>
    <message>
        <source>Drives</source>
        <translation>運転履歴</translation>
    </message>
    <message>
        <source>Hours</source>
        <translation>時間</translation>
    </message>
    <message>
        <source>ALL TIME</source>
        <translation>累計</translation>
    </message>
    <message>
        <source>PAST WEEK</source>
        <translation>先週</translation>
    </message>
    <message>
        <source>KM</source>
        <translation>km</translation>
    </message>
    <message>
        <source>Miles</source>
        <translation>マイル</translation>
    </message>
</context>
<context>
    <name>DriverViewScene</name>
    <message>
        <source>camera starting</source>
        <translation>ｶﾒﾗを起動しています</translation>
    </message>
</context>
<context>
    <name>ExperimentalModeButton</name>
    <message>
        <source>EXPERIMENTAL MODE ON</source>
        <translation>実験モード</translation>
    </message>
    <message>
        <source>CHILL MODE ON</source>
        <translation>チルモード</translation>
    </message>
</context>
<context>
    <name>GapAdjustCruiseMode</name>
    <message>
        <source>Mode</source>
        <translation type="unfinished"></translation>
    </message>
    <message>
        <source>SW: Steering Wheel Button only</source>
        <translation type="unfinished"></translation>
    </message>
    <message>
        <source>UI: User Interface Button on screen only</source>
        <translation type="unfinished"></translation>
    </message>
    <message>
        <source>SW + UI: Steering Wheel Button + User Interface Button on screen</source>
        <translation type="unfinished"></translation>
    </message>
    <message>
        <source>S.W.</source>
        <translation type="unfinished"></translation>
    </message>
    <message>
        <source>UI</source>
        <translation type="unfinished"></translation>
    </message>
    <message>
        <source>S.W. + UI</source>
        <translation type="unfinished"></translation>
    </message>
</context>
<context>
    <name>InputDialog</name>
    <message>
        <source>Cancel</source>
        <translation>キャンセル</translation>
    </message>
    <message numerus="yes">
        <source>Need at least %n character(s)!</source>
        <translation>
            <numerusform>%n文字以上でお願いします！</numerusform>
        </translation>
    </message>
</context>
<context>
    <name>Installer</name>
    <message>
        <source>Installing...</source>
        <translation>インストールしています...</translation>
    </message>
</context>
<context>
    <name>MapETA</name>
    <message>
        <source>eta</source>
        <translation>到着予定時間</translation>
    </message>
    <message>
        <source>min</source>
        <translation>分</translation>
    </message>
    <message>
        <source>hr</source>
        <translation>時間</translation>
    </message>
    <message>
        <source>km</source>
        <translation>ｷﾛﾒｰﾄﾙ</translation>
    </message>
    <message>
        <source>mi</source>
        <translation>ﾏｲﾙ</translation>
    </message>
</context>
<context>
    <name>MapInstructions</name>
    <message>
        <source> km</source>
        <translation> ｷﾛﾒｰﾄﾙ</translation>
    </message>
    <message>
        <source> m</source>
        <translation> ﾒｰﾄﾙ</translation>
    </message>
    <message>
        <source> mi</source>
        <translation> ﾏｲﾙ</translation>
    </message>
    <message>
        <source> ft</source>
        <translation> ﾌｨｰﾄ</translation>
    </message>
</context>
<context>
    <name>MapPanel</name>
    <message>
        <source>Current Destination</source>
        <translation>現在の目的地</translation>
    </message>
    <message>
        <source>CLEAR</source>
        <translation>削除</translation>
    </message>
    <message>
        <source>Recent Destinations</source>
        <translation>最近の目的地</translation>
    </message>
    <message>
        <source>Try the Navigation Beta</source>
        <translation>β版ﾅﾋﾞｹﾞｰｼｮﾝを試す</translation>
    </message>
    <message>
        <source>Get turn-by-turn directions displayed and more with a comma
prime subscription. Sign up now: https://connect.comma.ai</source>
        <translation>より詳細な案内情報を得ることができます。
詳しくはこちら：https://connect.comma.ai</translation>
    </message>
    <message>
        <source>No home
location set</source>
        <translation>自宅の住所はまだ
設定されていません</translation>
    </message>
    <message>
        <source>No work
location set</source>
        <translation>職場の住所はまだ
設定されていません</translation>
    </message>
    <message>
        <source>no recent destinations</source>
        <translation>最近の目的地履歴がありません</translation>
    </message>
</context>
<context>
    <name>MapWindow</name>
    <message>
        <source>Map Loading</source>
        <translation>マップを読み込んでいます</translation>
    </message>
    <message>
        <source>Waiting for GPS</source>
        <translation>GPS信号を探しています</translation>
    </message>
</context>
<context>
    <name>MaxTimeOffroad</name>
    <message>
        <source>Max Time Offroad</source>
        <translation type="unfinished"></translation>
    </message>
    <message>
        <source>Device is automatically turned off after a set time when the engine is turned off (off-road) after driving (on-road).</source>
        <translation type="unfinished"></translation>
    </message>
    <message>
        <source>Always On</source>
        <translation type="unfinished"></translation>
    </message>
    <message>
        <source>Immediate</source>
        <translation type="unfinished"></translation>
    </message>
    <message>
        <source>s</source>
        <translation type="unfinished"></translation>
    </message>
    <message>
        <source>m</source>
        <translation type="unfinished"></translation>
    </message>
    <message>
        <source>h</source>
        <translation type="unfinished"></translation>
    </message>
</context>
<context>
    <name>MultiOptionDialog</name>
    <message>
        <source>Select</source>
        <translation>選択</translation>
    </message>
    <message>
        <source>Cancel</source>
        <translation>キャンセル</translation>
    </message>
</context>
<context>
    <name>Networking</name>
    <message>
        <source>Advanced</source>
        <translation>詳細</translation>
    </message>
    <message>
        <source>Enter password</source>
        <translation>パスワードを入力</translation>
    </message>
    <message>
        <source>for &quot;%1&quot;</source>
        <translation>ﾈｯﾄﾜｰｸ名：%1</translation>
    </message>
    <message>
        <source>Wrong password</source>
        <translation>ﾊﾟｽﾜｰﾄﾞが間違っています</translation>
    </message>
</context>
<context>
    <name>OffroadHome</name>
    <message>
        <source>UPDATE</source>
        <translation>更新</translation>
    </message>
    <message>
        <source> ALERTS</source>
        <translation> 警告</translation>
    </message>
    <message>
        <source> ALERT</source>
        <translation> 警告</translation>
    </message>
</context>
<context>
    <name>OnroadScreenOff</name>
    <message>
        <source>Driving Screen Off Timer</source>
        <translation type="unfinished"></translation>
    </message>
    <message>
        <source>Turn off the device screen or reduce brightness to protect the screen after driving starts. It automatically brightens or turns on when a touch or event occurs.</source>
        <translation type="unfinished"></translation>
    </message>
    <message>
        <source>Always On</source>
        <translation type="unfinished"></translation>
    </message>
    <message>
        <source>s</source>
        <translation type="unfinished"></translation>
    </message>
</context>
<context>
    <name>OnroadScreenOffBrightness</name>
    <message>
        <source>Driving Screen Off Brightness (%)</source>
        <translation type="unfinished"></translation>
    </message>
    <message>
        <source>When using the Driving Screen Off feature, the brightness is reduced according to the automatic brightness ratio.</source>
        <translation type="unfinished"></translation>
    </message>
    <message>
        <source>Dark</source>
        <translation type="unfinished"></translation>
    </message>
</context>
<context>
    <name>PairingPopup</name>
    <message>
        <source>Pair your device to your comma account</source>
        <translation>デバイスと comma アカウントを連携する</translation>
    </message>
    <message>
        <source>Go to https://connect.comma.ai on your phone</source>
        <translation>スマートフォンで「https://connect.comma.ai」にアクセスしてください。</translation>
    </message>
    <message>
        <source>Click &quot;add new device&quot; and scan the QR code on the right</source>
        <translation>「新しいデバイスを追加」を押し、右側のQRコードをスキャンしてください。</translation>
    </message>
    <message>
        <source>Bookmark connect.comma.ai to your home screen to use it like an app</source>
        <translation>「connect.comma.ai」をホーム画面に追加して、アプリのように使うことができます。</translation>
    </message>
</context>
<context>
    <name>ParamControl</name>
    <message>
        <source>Cancel</source>
        <translation>キャンセル</translation>
    </message>
    <message>
        <source>Enable</source>
        <translation>を有効化</translation>
    </message>
</context>
<context>
    <name>PathOffset</name>
    <message>
        <source>Path Offset (cm)</source>
        <translation type="unfinished"></translation>
    </message>
    <message>
        <source>Hack to trick the model path to be left or right biased of the lane. Decreasing the value will shift the model more left, increasing will shift the model more right. Changes take effect immediately.</source>
        <translation type="unfinished"></translation>
    </message>
</context>
<context>
    <name>PrimeAdWidget</name>
    <message>
        <source>Upgrade Now</source>
        <translation>今すぐｱｯﾌﾟｸﾞﾚｰﾄ</translation>
    </message>
    <message>
        <source>Become a comma prime member at connect.comma.ai</source>
        <translation>connect.comma.ai でﾌﾟﾗｲﾑ会員に登録できます</translation>
    </message>
    <message>
        <source>PRIME FEATURES:</source>
        <translation>特典：</translation>
    </message>
    <message>
        <source>Remote access</source>
        <translation>リモートアクセス</translation>
    </message>
    <message>
        <source>1 year of storage</source>
        <translation>一年間の保存期間</translation>
    </message>
    <message>
        <source>Developer perks</source>
        <translation>開発者向け特典</translation>
    </message>
</context>
<context>
    <name>PrimeUserWidget</name>
    <message>
        <source>✓ SUBSCRIBED</source>
        <translation>✓ 入会しました</translation>
    </message>
    <message>
        <source>comma prime</source>
        <translation>comma prime</translation>
    </message>
    <message>
        <source>CONNECT.COMMA.AI</source>
        <translation>CONNECT.COMMA.AI</translation>
    </message>
    <message>
        <source>COMMA POINTS</source>
        <translation>COMMA POINTS</translation>
    </message>
</context>
<context>
    <name>QObject</name>
    <message>
        <source>Reboot</source>
        <translation>再起動</translation>
    </message>
    <message>
        <source>Exit</source>
        <translation>閉じる</translation>
    </message>
    <message>
        <source>dashcam</source>
        <translation>ﾄﾞﾗｲﾌﾞﾚｺｰﾀﾞｰ</translation>
    </message>
    <message numerus="yes">
        <source>%n minute(s) ago</source>
        <translation>
            <numerusform>%n 分前</numerusform>
        </translation>
    </message>
    <message numerus="yes">
        <source>%n hour(s) ago</source>
        <translation>
            <numerusform>%n 時間前</numerusform>
        </translation>
    </message>
    <message numerus="yes">
        <source>%n day(s) ago</source>
        <translation>
            <numerusform>%n 日前</numerusform>
        </translation>
    </message>
    <message>
        <source>sunnypilot</source>
        <translation type="unfinished"></translation>
    </message>
</context>
<context>
    <name>Reset</name>
    <message>
        <source>Reset failed. Reboot to try again.</source>
        <translation>初期化に失敗しました。再起動後に再試行してください。</translation>
    </message>
    <message>
        <source>Are you sure you want to reset your device?</source>
        <translation>初期化してもよろしいですか？</translation>
    </message>
    <message>
        <source>System Reset</source>
        <translation>システムを初期化</translation>
    </message>
    <message>
        <source>Cancel</source>
        <translation>キャンセル</translation>
    </message>
    <message>
        <source>Reboot</source>
        <translation>再起動</translation>
    </message>
    <message>
        <source>Confirm</source>
        <translation>確認</translation>
    </message>
    <message>
        <source>Unable to mount data partition. Partition may be corrupted. Press confirm to erase and reset your device.</source>
        <translation type="unfinished"></translation>
    </message>
<<<<<<< HEAD
</context>
<context>
    <name>SPControlsPanel</name>
    <message>
        <source>Enable M.A.D.S.</source>
        <translation type="unfinished"></translation>
    </message>
    <message>
        <source>Enable the beloved M.A.D.S. feature. Disable toggle to revert back to stock openpilot engagement/disengagement.</source>
        <translation type="unfinished"></translation>
    </message>
    <message>
        <source>Disengage ALC On Brake Pedal ℹ</source>
        <translation type="unfinished"></translation>
    </message>
    <message>
        <source>Define brake pedal interactions with sunnypilot when M.A.D.S. is enabled.</source>
        <translation type="unfinished"></translation>
    </message>
    <message>
        <source>Enabled: Pressing the brake pedal will disengage Automatic Lane Centering (ALC) on sunnypilot.</source>
        <translation type="unfinished"></translation>
    </message>
    <message>
        <source>Disabled: Pressing the brake pedal will &lt;b&gt;NOT&lt;/b&gt; disengage Automatic Lane Centering (ALC) on sunnypilot.</source>
        <translation type="unfinished"></translation>
    </message>
    <message>
        <source>Enable ACC+MADS with RES+/SET-</source>
        <translation type="unfinished"></translation>
    </message>
    <message>
        <source>Engage both M.A.D.S. and ACC with a single press of RES+ or SET- button.</source>
        <translation type="unfinished"></translation>
    </message>
    <message>
        <source>Note: Once M.A.D.S. is engaged via this mode, it will remain engaged until it is manually disabled via the M.A.D.S. button or car shut off.</source>
        <translation type="unfinished"></translation>
    </message>
    <message>
        <source>Pause Lateral Below Speed w/ Blinker</source>
        <translation type="unfinished"></translation>
    </message>
    <message>
        <source>Enable this toggle to pause lateral actuation with blinker when traveling below 30 MPH or 50 KM/H.</source>
        <translation type="unfinished"></translation>
    </message>
    <message>
        <source>Enable Dynamic Lane Profile</source>
        <translation type="unfinished"></translation>
    </message>
    <message>
        <source>Enable toggle to use Dynamic Lane Profile. Disable toggle to use Laneless only.</source>
        <translation type="unfinished"></translation>
    </message>
    <message>
        <source>Laneless for Curves in &quot;Auto lane&quot;</source>
        <translation type="unfinished"></translation>
    </message>
    <message>
        <source>While in Auto Lane, switch to Laneless for current/future curves.</source>
        <translation type="unfinished"></translation>
    </message>
    <message>
        <source>Custom Offsets</source>
        <translation type="unfinished"></translation>
    </message>
    <message>
        <source>Add custom offsets to Camera and Path in sunnypilot.</source>
        <translation type="unfinished"></translation>
    </message>
    <message>
        <source>Enable Gap Adjust Cruise ℹ</source>
        <translation type="unfinished"></translation>
    </message>
    <message>
        <source>Enable the Interval button on the steering wheel to adjust the cruise gap.</source>
        <translation type="unfinished"></translation>
    </message>
    <message>
        <source>Only available to cars with openpilot Longitudinal Control</source>
        <translation type="unfinished"></translation>
    </message>
    <message>
        <source>Enforce Torque Lateral Control</source>
        <translation type="unfinished"></translation>
    </message>
    <message>
        <source>Enable this to enforce sunnypilot to steer with Torque lateral control.</source>
        <translation type="unfinished"></translation>
    </message>
    <message>
        <source>Torque Lateral Control Live Tune</source>
        <translation type="unfinished"></translation>
    </message>
    <message>
        <source>Enables live tune for Torque lateral control.</source>
        <translation type="unfinished"></translation>
    </message>
    <message>
        <source>&quot;Torque Lateral Control Live Tune&quot;&lt;br&gt;You must restart your car or your device to apply these changes.</source>
        <translation type="unfinished"></translation>
    </message>
    <message>
        <source>Torque Lateral Controller Self-Tune</source>
        <translation type="unfinished"></translation>
    </message>
    <message>
        <source>Enables self-tune for Torque lateral control.</source>
        <translation type="unfinished"></translation>
    </message>
    <message>
        <source>&quot;Torque Lateral Controller Self-Tune&quot;&lt;br&gt;You must restart your car or your device to apply these changes.</source>
        <translation type="unfinished"></translation>
    </message>
    <message>
        <source>Enable Hands on Wheel Monitoring</source>
        <translation type="unfinished"></translation>
    </message>
    <message>
        <source>Monitor and alert when driver is not keeping the hands on the steering wheel.</source>
        <translation type="unfinished"></translation>
    </message>
    <message>
        <source>Enable Vision Based Turn Speed Control (V-TSC)</source>
        <translation type="unfinished"></translation>
    </message>
    <message>
        <source>Use vision path predictions to estimate the appropriate speed to drive through turns ahead.</source>
        <translation type="unfinished"></translation>
    </message>
    <message>
        <source>Enable Speed Limit Control (SLC)</source>
        <translation type="unfinished"></translation>
    </message>
    <message>
        <source>Use speed limit signs information from map data and car interface (if applicable) to automatically adapt cruise speed to road limits.</source>
        <translation type="unfinished"></translation>
    </message>
    <message>
        <source>Enable Speed Limit % Offset</source>
        <translation type="unfinished"></translation>
    </message>
    <message>
        <source>Set speed limit slightly higher than actual speed limit for a more natural drive.</source>
        <translation type="unfinished"></translation>
    </message>
    <message>
        <source>Enable Map Data Turn Speed Control (M-TSC)</source>
        <translation type="unfinished"></translation>
    </message>
    <message>
        <source>Use curvature information from map data to define speed limits to take turns ahead.</source>
        <translation type="unfinished"></translation>
    </message>
    <message>
        <source>ACC +/-: Long Press Reverse</source>
        <translation type="unfinished"></translation>
    </message>
    <message>
        <source>Change the ACC +/- buttons behavior with cruise speed change in sunnypilot.</source>
        <translation type="unfinished"></translation>
    </message>
    <message>
        <source>Disabled (Stock): Short=1, Long = 5 (imperial) / 10 (metric)</source>
        <translation type="unfinished"></translation>
    </message>
    <message>
        <source>Enabled: Short = 5 (imperial) / 10 (metric), Long=1</source>
        <translation type="unfinished"></translation>
    </message>
    <message>
        <source>OSM: Use Offline Database</source>
        <translation type="unfinished"></translation>
    </message>
</context>
<context>
    <name>SPGeneralPanel</name>
    <message>
        <source>Quiet Drive 🤫</source>
        <translation type="unfinished"></translation>
    </message>
    <message>
        <source>sunnypilot will display alerts but only play the most important warning sounds. This feature can be toggled while the car is on.</source>
        <translation type="unfinished"></translation>
    </message>
    <message>
        <source>Green Traffic Light Chime (Beta)</source>
        <translation type="unfinished"></translation>
    </message>
    <message>
        <source>A chime will play when the traffic light you are waiting for turns green and you have no vehicle in front of you. If you are waiting behind another vehicle, the chime will play once the vehicle advances unless ACC is engaged.</source>
        <translation type="unfinished"></translation>
    </message>
    <message>
        <source>Note: This chime is only designed as a notification. It is the driver&apos;s responsibility to observe their environment and make decisions accordingly.</source>
        <translation type="unfinished"></translation>
    </message>
    <message>
        <source>Custom Boot Screen</source>
        <translation type="unfinished"></translation>
    </message>
    <message>
        <source>Display sunnypilot welcome screen while booting the device.</source>
        <translation type="unfinished"></translation>
    </message>
    <message>
        <source>Disable Onroad Uploads</source>
        <translation type="unfinished"></translation>
    </message>
    <message>
        <source>Disable uploads completely when onroad. Necessary to avoid high data usage when connected to Wi-Fi hotspot. Turn on this feature if you are looking to utilize map-based features, such as Speed Limit Control (SLC) and Map-based Turn Speed Control (MTSC).</source>
        <translation type="unfinished"></translation>
    </message>
    <message>
        <source>Error Troubleshoot</source>
        <translation type="unfinished"></translation>
    </message>
    <message>
        <source>VIEW</source>
        <translation type="unfinished">見る</translation>
    </message>
    <message>
        <source>Display error from the tmux session when an error has occurred from a system process.</source>
        <translation type="unfinished"></translation>
    </message>
    <message>
        <source>Debug snapshot on screen center tap</source>
        <translation type="unfinished"></translation>
    </message>
    <message>
        <source>Stores snapshot file with current state of some modules.</source>
        <translation type="unfinished"></translation>
    </message>
</context>
<context>
    <name>SPVehiclesPanel</name>
    <message>
        <source>Hyundai/Kia/Genesis (HKG)</source>
        <translation type="unfinished"></translation>
    </message>
    <message>
        <source>Enhanced SCC Radar Interceptor ℹ</source>
        <translation type="unfinished"></translation>
    </message>
    <message>
        <source>sunnypilot will take over control of gas and brakes and will &lt;b&gt;NOT&lt;/b&gt; disable the car&apos;s radar. This preserves AEB.</source>
        <translation type="unfinished"></translation>
    </message>
    <message>
        <source>Note: Only enable this feature if you have the Enhanced SCC Radar Interceptor hardware installed.</source>
        <translation type="unfinished"></translation>
    </message>
    <message>
        <source>Want to get one for your car? Reach out to sunnyhaibin#0865 on Discord for more information.</source>
        <translation type="unfinished"></translation>
    </message>
    <message>
        <source>Toyota/Lexus</source>
        <translation type="unfinished"></translation>
    </message>
    <message>
        <source>Volkswagen MQB/PQ</source>
        <translation type="unfinished"></translation>
    </message>
</context>
<context>
    <name>SPVisualsPanel</name>
    <message>
        <source>Display Braking Status</source>
        <translation type="unfinished"></translation>
    </message>
    <message>
        <source>Enable this will turn the current speed value to red while the brake is used.</source>
        <translation type="unfinished"></translation>
    </message>
    <message>
        <source>Display Stand Still Timer</source>
        <translation type="unfinished"></translation>
    </message>
    <message>
        <source>Enable this will display time spent at a stop (i.e., at a stop lights, stop signs, traffic congestions).</source>
        <translation type="unfinished"></translation>
    </message>
    <message>
        <source>OSM: Show debug UI elements</source>
        <translation type="unfinished"></translation>
    </message>
    <message>
        <source>OSM: Show UI elements that aid debugging.</source>
        <translation type="unfinished"></translation>
    </message>
    <message>
        <source>Enable Mapbox Navigation*</source>
        <translation type="unfinished"></translation>
    </message>
    <message>
        <source>Enable built-in navigation on sunnypilot, powered by Mapbox.</source>
        <translation type="unfinished"></translation>
    </message>
    <message>
        <source>Access via the web interface: &quot;http://&lt;device_ip&gt;:8082&quot;</source>
        <translation type="unfinished"></translation>
    </message>
    <message>
        <source>If you do not have comma Prime, you will need to provide your own Mapbox token at https://mapbox.com/. Reach out to sunnyhaibin#0865 on Discord for more information.</source>
        <translation type="unfinished"></translation>
    </message>
    <message>
        <source>Huge thanks to the dragonpilot team for making this possible!</source>
        <translation type="unfinished"></translation>
    </message>
    <message>
        <source>&quot;Enable Mapbox Navigation&quot;
You must restart your car or your device to apply these changes.
Reboot now?</source>
        <translation type="unfinished"></translation>
    </message>
    <message>
        <source>Show Developer UI</source>
        <translation type="unfinished"></translation>
    </message>
    <message>
        <source>Show developer UI (Dev UI) for real-time parameters from various sources.</source>
        <translation type="unfinished"></translation>
    </message>
</context>
<context>
    <name>SettingsWindow</name>
=======
>>>>>>> aa0839f7
    <message>
        <source>Press confirm to erase all content and settings. Press cancel to resume boot.</source>
        <translation type="unfinished"></translation>
    </message>
    <message>
        <source>Resetting device...
This may take up to a minute.</source>
        <translation type="unfinished"></translation>
    </message>
</context>
<context>
    <name>SPControlsPanel</name>
    <message>
        <source>Enable M.A.D.S.</source>
        <translation type="unfinished"></translation>
    </message>
    <message>
        <source>Enable the beloved M.A.D.S. feature. Disable toggle to revert back to stock openpilot engagement/disengagement.</source>
        <translation type="unfinished"></translation>
    </message>
    <message>
        <source>Disengage ALC On Brake Pedal ℹ</source>
        <translation type="unfinished"></translation>
    </message>
    <message>
        <source>Define brake pedal interactions with sunnypilot when M.A.D.S. is enabled.</source>
        <translation type="unfinished"></translation>
    </message>
<<<<<<< HEAD
    <message>
        <source>SP - General</source>
        <translation type="unfinished"></translation>
    </message>
    <message>
        <source>SP - Controls</source>
        <translation type="unfinished"></translation>
    </message>
    <message>
        <source>SP - Vehicles</source>
        <translation type="unfinished"></translation>
    </message>
    <message>
        <source>SP - Visuals</source>
        <translation type="unfinished"></translation>
    </message>
</context>
<context>
    <name>Setup</name>
=======
>>>>>>> aa0839f7
    <message>
        <source>Enabled: Pressing the brake pedal will disengage Automatic Lane Centering (ALC) on sunnypilot.</source>
        <translation type="unfinished"></translation>
    </message>
    <message>
        <source>Disabled: Pressing the brake pedal will &lt;b&gt;NOT&lt;/b&gt; disengage Automatic Lane Centering (ALC) on sunnypilot.</source>
        <translation type="unfinished"></translation>
    </message>
    <message>
        <source>Enable ACC+MADS with RES+/SET-</source>
        <translation type="unfinished"></translation>
    </message>
    <message>
        <source>Engage both M.A.D.S. and ACC with a single press of RES+ or SET- button.</source>
        <translation type="unfinished"></translation>
    </message>
    <message>
        <source>Note: Once M.A.D.S. is engaged via this mode, it will remain engaged until it is manually disabled via the M.A.D.S. button or car shut off.</source>
        <translation type="unfinished"></translation>
    </message>
    <message>
        <source>Pause Lateral Below Speed w/ Blinker</source>
        <translation type="unfinished"></translation>
    </message>
    <message>
        <source>Enable this toggle to pause lateral actuation with blinker when traveling below 30 MPH or 50 KM/H.</source>
        <translation type="unfinished"></translation>
    </message>
    <message>
        <source>Enable Dynamic Lane Profile</source>
        <translation type="unfinished"></translation>
    </message>
    <message>
        <source>Enable toggle to use Dynamic Lane Profile. Disable toggle to use Laneless only.</source>
        <translation type="unfinished"></translation>
    </message>
    <message>
        <source>Laneless for Curves in &quot;Auto lane&quot;</source>
        <translation type="unfinished"></translation>
    </message>
    <message>
        <source>While in Auto Lane, switch to Laneless for current/future curves.</source>
        <translation type="unfinished"></translation>
    </message>
    <message>
        <source>Custom Offsets</source>
        <translation type="unfinished"></translation>
    </message>
    <message>
        <source>Add custom offsets to Camera and Path in sunnypilot.</source>
        <translation type="unfinished"></translation>
    </message>
    <message>
        <source>Enable Gap Adjust Cruise ℹ</source>
        <translation type="unfinished"></translation>
    </message>
    <message>
        <source>Enable the Interval button on the steering wheel to adjust the cruise gap.</source>
        <translation type="unfinished"></translation>
    </message>
    <message>
        <source>Only available to cars with openpilot Longitudinal Control</source>
        <translation type="unfinished"></translation>
    </message>
    <message>
        <source>Enforce Torque Lateral Control</source>
        <translation type="unfinished"></translation>
    </message>
    <message>
        <source>Enable this to enforce sunnypilot to steer with Torque lateral control.</source>
        <translation type="unfinished"></translation>
    </message>
    <message>
        <source>Torque Lateral Control Live Tune</source>
        <translation type="unfinished"></translation>
    </message>
    <message>
        <source>Enables live tune for Torque lateral control.</source>
        <translation type="unfinished"></translation>
    </message>
    <message>
        <source>Torque Lateral Controller Self-Tune</source>
        <translation type="unfinished"></translation>
    </message>
    <message>
        <source>Enables self-tune for Torque lateral control.</source>
        <translation type="unfinished"></translation>
    </message>
    <message>
        <source>Enable Hands on Wheel Monitoring</source>
        <translation type="unfinished"></translation>
    </message>
    <message>
        <source>Monitor and alert when driver is not keeping the hands on the steering wheel.</source>
        <translation type="unfinished"></translation>
    </message>
    <message>
        <source>Enable Vision Based Turn Speed Control (V-TSC)</source>
        <translation type="unfinished"></translation>
    </message>
    <message>
        <source>Use vision path predictions to estimate the appropriate speed to drive through turns ahead.</source>
        <translation type="unfinished"></translation>
    </message>
    <message>
        <source>Enable Speed Limit Control (SLC)</source>
        <translation type="unfinished"></translation>
    </message>
    <message>
        <source>Use speed limit signs information from map data and car interface (if applicable) to automatically adapt cruise speed to road limits.</source>
        <translation type="unfinished"></translation>
    </message>
    <message>
        <source>Set speed limit slightly higher than actual speed limit for a more natural drive.</source>
        <translation type="unfinished"></translation>
    </message>
    <message>
        <source>Enable Map Data Turn Speed Control (M-TSC)</source>
        <translation type="unfinished"></translation>
    </message>
    <message>
        <source>Use curvature information from map data to define speed limits to take turns ahead.</source>
        <translation type="unfinished"></translation>
    </message>
    <message>
        <source>ACC +/-: Long Press Reverse</source>
        <translation type="unfinished"></translation>
    </message>
    <message>
        <source>Change the ACC +/- buttons behavior with cruise speed change in sunnypilot.</source>
        <translation type="unfinished"></translation>
    </message>
    <message>
        <source>Disabled (Stock): Short=1, Long = 5 (imperial) / 10 (metric)</source>
        <translation type="unfinished"></translation>
    </message>
    <message>
        <source>Enabled: Short = 5 (imperial) / 10 (metric), Long=1</source>
        <translation type="unfinished"></translation>
    </message>
    <message>
        <source>OSM: Use Offline Database</source>
        <translation type="unfinished"></translation>
    </message>
    <message>
        <source>Toggle M.A.D.S. with Cruise Main</source>
        <translation type="unfinished"></translation>
    </message>
    <message>
        <source>Allows M.A.D.S. engagement/disengagement with &quot;Cruise Main&quot; cruise control button from the steering wheel.</source>
        <translation type="unfinished"></translation>
    </message>
    <message>
        <source>Block Lane Change: Road Edge Detection</source>
        <translation type="unfinished"></translation>
    </message>
    <message>
        <source>Enable this toggle to block lane change when road edge is detected on the stalk actuated side.</source>
        <translation type="unfinished"></translation>
    </message>
    <message>
        <source>Auto Lane Change: Delay with Blind Spot</source>
        <translation type="unfinished"></translation>
    </message>
    <message>
        <source>Toggle to enable a delay timer for seamless lane changes when blind spot monitoring (BSM) detects a obstructing vehicle, ensuring safe maneuvering.</source>
        <translation type="unfinished"></translation>
    </message>
    <message>
        <source>Enable Speed Limit Offset</source>
        <translation type="unfinished"></translation>
    </message>
    <message>
        <source>You must restart your car or your device to apply these changes.</source>
        <translation type="unfinished"></translation>
    </message>
</context>
<context>
    <name>SPGeneralPanel</name>
    <message>
        <source>Quiet Drive 🤫</source>
        <translation type="unfinished"></translation>
    </message>
    <message>
        <source>sunnypilot will display alerts but only play the most important warning sounds. This feature can be toggled while the car is on.</source>
        <translation type="unfinished"></translation>
    </message>
    <message>
        <source>Green Traffic Light Chime (Beta)</source>
        <translation type="unfinished"></translation>
    </message>
    <message>
        <source>A chime will play when the traffic light you are waiting for turns green and you have no vehicle in front of you. If you are waiting behind another vehicle, the chime will play once the vehicle advances unless ACC is engaged.</source>
        <translation type="unfinished"></translation>
    </message>
    <message>
        <source>Note: This chime is only designed as a notification. It is the driver&apos;s responsibility to observe their environment and make decisions accordingly.</source>
        <translation type="unfinished"></translation>
    </message>
    <message>
        <source>Disable Onroad Uploads</source>
        <translation type="unfinished"></translation>
    </message>
    <message>
        <source>Disable uploads completely when onroad. Necessary to avoid high data usage when connected to Wi-Fi hotspot. Turn on this feature if you are looking to utilize map-based features, such as Speed Limit Control (SLC) and Map-based Turn Speed Control (MTSC).</source>
        <translation type="unfinished"></translation>
    </message>
    <message>
        <source>VIEW</source>
        <translation type="obsolete">見る</translation>
    </message>
    <message>
        <source>Debug snapshot on screen center tap</source>
        <translation type="unfinished"></translation>
    </message>
    <message>
        <source>Stores snapshot file with current state of some modules.</source>
        <translation type="unfinished"></translation>
    </message>
    <message>
        <source>Lead Vehicle Departure Alert</source>
        <translation type="unfinished"></translation>
    </message>
    <message>
        <source>Enable this will notify when the leading vehicle drives away.</source>
        <translation type="unfinished"></translation>
    </message>
    <message>
        <source>Retain hotspot/tethering state</source>
        <translation type="unfinished"></translation>
    </message>
    <message>
        <source>Enabling this toggle will retain the hotspot/tethering toggle state across reboots.</source>
        <translation type="unfinished"></translation>
    </message>
    <message>
        <source>Driving Screen Off: Non-Critical Events</source>
        <translation type="unfinished"></translation>
    </message>
    <message>
        <source>When &lt;b&gt;Driving Screen Off Timer&lt;/b&gt; is not set to &lt;b&gt;&quot;Always On&quot;&lt;/b&gt;:</source>
        <translation type="unfinished"></translation>
    </message>
    <message>
        <source>Enabled: Wake the brightness of the screen to display all events.</source>
        <translation type="unfinished"></translation>
    </message>
    <message>
        <source>Disabled: Wake the brightness of the screen to display critical events.</source>
        <translation type="unfinished"></translation>
    </message>
</context>
<context>
    <name>SPVehiclesTogglesPanel</name>
    <message>
        <source>Toyota/Lexus</source>
        <translation type="unfinished"></translation>
    </message>
    <message>
        <source>Allow M.A.D.S. toggling w/ LKAS Button (Beta)</source>
        <translation type="unfinished"></translation>
    </message>
    <message>
        <source>Allows M.A.D.S. engagement/disengagement with &quot;LKAS&quot; button from the steering wheel.</source>
        <translation type="unfinished"></translation>
    </message>
    <message>
        <source>Note: Enabling this toggle may have unexpected behavior with steering control. It is the driver&apos;s responsibility to observe their environment and make decisions accordingly.</source>
        <translation type="unfinished"></translation>
    </message>
</context>
<context>
    <name>SPVisualsPanel</name>
    <message>
        <source>Display Braking Status</source>
        <translation type="unfinished"></translation>
    </message>
    <message>
        <source>Enable this will turn the current speed value to red while the brake is used.</source>
        <translation type="unfinished"></translation>
    </message>
    <message>
        <source>Display Stand Still Timer</source>
        <translation type="unfinished"></translation>
    </message>
    <message>
        <source>Enable this will display time spent at a stop (i.e., at a stop lights, stop signs, traffic congestions).</source>
        <translation type="unfinished"></translation>
    </message>
    <message>
        <source>OSM: Show debug UI elements</source>
        <translation type="unfinished"></translation>
    </message>
    <message>
        <source>OSM: Show UI elements that aid debugging.</source>
        <translation type="unfinished"></translation>
    </message>
    <message>
        <source>Enable Mapbox Navigation*</source>
        <translation type="unfinished"></translation>
    </message>
    <message>
        <source>Enable built-in navigation on sunnypilot, powered by Mapbox.</source>
        <translation type="unfinished"></translation>
    </message>
    <message>
        <source>Access via the web interface: &quot;http://&lt;device_ip&gt;:8082&quot;</source>
        <translation type="unfinished"></translation>
    </message>
    <message>
        <source>If you do not have comma Prime, you will need to provide your own Mapbox token at https://mapbox.com/. Reach out to sunnyhaibin#0865 on Discord for more information.</source>
        <translation type="unfinished"></translation>
    </message>
    <message>
        <source>Huge thanks to the dragonpilot team for making this possible!</source>
        <translation type="unfinished"></translation>
    </message>
    <message>
        <source>&quot;Enable Mapbox Navigation&quot;
You must restart your car or your device to apply these changes.
Reboot now?</source>
        <translation type="unfinished"></translation>
    </message>
    <message>
        <source>Show Developer UI</source>
        <translation type="unfinished"></translation>
    </message>
    <message>
        <source>Show developer UI (Dev UI) for real-time parameters from various sources.</source>
        <translation type="unfinished"></translation>
    </message>
    <message>
        <source>Auto-Hide UI Buttons</source>
        <translation type="unfinished"></translation>
    </message>
    <message>
        <source>Hide UI buttons on driving screen after a 30-second timeout. Tap on the screen at anytime to reveal the UI buttons.</source>
        <translation type="unfinished"></translation>
    </message>
    <message>
        <source>Display DM Camera in Reverse Gear</source>
        <translation type="unfinished"></translation>
    </message>
    <message>
        <source>Show Driver Monitoring camera while the car is in reverse gear.</source>
        <translation type="unfinished"></translation>
    </message>
    <message>
        <source>Speedometer: Display True Speed</source>
        <translation type="unfinished"></translation>
    </message>
    <message>
        <source>Display the true vehicle current speed from wheel speed sensors.</source>
        <translation type="unfinished"></translation>
    </message>
    <message>
        <source>Speedometer: Hide from Onroad Screen</source>
        <translation type="unfinished"></translation>
    </message>
    <message>
        <source>Display End-to-end Longitudinal Status (Beta)</source>
        <translation type="unfinished"></translation>
    </message>
    <message>
        <source>Enable this will display an icon that appears when the End-to-end model decides to start or stop.</source>
        <translation type="unfinished"></translation>
    </message>
    <message>
        <source>Display CPU Temperature on Sidebar</source>
        <translation type="unfinished"></translation>
    </message>
    <message>
        <source>Enable this will display the CPU core with the highest temperature on the sidebar.</source>
        <translation type="unfinished"></translation>
    </message>
</context>
<context>
    <name>SettingsWindow</name>
    <message>
        <source>×</source>
        <translation>×</translation>
    </message>
    <message>
        <source>Device</source>
        <translation>デバイス</translation>
    </message>
    <message>
        <source>Network</source>
        <translation>ﾈｯﾄﾜｰｸ</translation>
    </message>
    <message>
        <source>Toggles</source>
        <translation>機能設定</translation>
    </message>
    <message>
        <source>Software</source>
        <translation>ｿﾌﾄｳｪｱ</translation>
    </message>
    <message>
        <source>Navigation</source>
        <translation>ﾅﾋﾞｹﾞｰｼｮﾝ</translation>
    </message>
    <message>
        <source>SP - General</source>
        <translation type="unfinished"></translation>
    </message>
    <message>
        <source>SP - Controls</source>
        <translation type="unfinished"></translation>
    </message>
    <message>
        <source>SP - Vehicles</source>
        <translation type="unfinished"></translation>
    </message>
    <message>
        <source>SP - Visuals</source>
        <translation type="unfinished"></translation>
    </message>
</context>
<context>
    <name>Setup</name>
    <message>
        <source>WARNING: Low Voltage</source>
        <translation>警告：低電圧</translation>
    </message>
    <message>
        <source>Power your device in a car with a harness or proceed at your own risk.</source>
        <translation>自己責任で実行を継続するか、ハーネスから電源を供給してください。</translation>
    </message>
    <message>
        <source>Power off</source>
        <translation>電源を切る</translation>
    </message>
    <message>
        <source>Continue</source>
        <translation>続ける</translation>
    </message>
    <message>
        <source>Getting Started</source>
        <translation>はじめに</translation>
    </message>
    <message>
        <source>Before we get on the road, let’s finish installation and cover some details.</source>
        <translation>道路に向かう前に、インストールを完了して使い方を確認しましょう。</translation>
    </message>
    <message>
        <source>Connect to Wi-Fi</source>
        <translation>Wi-Fi に接続</translation>
    </message>
    <message>
        <source>Back</source>
        <translation>戻る</translation>
    </message>
    <message>
        <source>Continue without Wi-Fi</source>
        <translation>Wi-Fi に接続せずに続行</translation>
    </message>
    <message>
        <source>Waiting for internet</source>
        <translation>インターネット接続を待機中</translation>
    </message>
    <message>
        <source>Enter URL</source>
        <translation>URL を入力</translation>
    </message>
    <message>
        <source>for Custom Software</source>
        <translation>カスタムソフトウェア</translation>
    </message>
    <message>
        <source>Downloading...</source>
        <translation>ダウンロード中...</translation>
    </message>
    <message>
        <source>Download Failed</source>
        <translation>ダウンロード失敗</translation>
    </message>
    <message>
        <source>Ensure the entered URL is valid, and the device’s internet connection is good.</source>
        <translation>入力された URL を確認し、デバイスがインターネットに接続されていることを確認してください。</translation>
    </message>
    <message>
        <source>Reboot device</source>
        <translation>デバイスを再起動</translation>
    </message>
    <message>
        <source>Start over</source>
        <translation>最初からやり直す</translation>
    </message>
    <message>
        <source>No custom software found at this URL.</source>
        <translation type="unfinished"></translation>
    </message>
    <message>
        <source>Something went wrong. Reboot the device.</source>
        <translation type="unfinished"></translation>
    </message>
</context>
<context>
    <name>SetupWidget</name>
    <message>
        <source>Finish Setup</source>
        <translation>セットアップ完了</translation>
    </message>
    <message>
        <source>Pair your device with comma connect (connect.comma.ai) and claim your comma prime offer.</source>
        <translation>デバイスを comma connect (connect.comma.ai)でペアリングし、comma primeの特典を申請してください。</translation>
    </message>
    <message>
        <source>Pair device</source>
        <translation>デバイスをペアリング</translation>
    </message>
</context>
<context>
    <name>Sidebar</name>
    <message>
        <source>CONNECT</source>
        <translation>接続</translation>
    </message>
    <message>
        <source>OFFLINE</source>
        <translation>オフライン</translation>
    </message>
    <message>
        <source>ONLINE</source>
        <translation>オンライン</translation>
    </message>
    <message>
        <source>ERROR</source>
        <translation>エラー</translation>
    </message>
    <message>
        <source>TEMP</source>
        <translation>温度</translation>
    </message>
    <message>
        <source>HIGH</source>
        <translation>高温</translation>
    </message>
    <message>
        <source>GOOD</source>
        <translation>最適</translation>
    </message>
    <message>
        <source>OK</source>
        <translation>OK</translation>
    </message>
    <message>
        <source>VEHICLE</source>
        <translation>車両</translation>
    </message>
    <message>
        <source>NO</source>
        <translation>NO</translation>
    </message>
    <message>
        <source>PANDA</source>
        <translation>PANDA</translation>
    </message>
    <message>
        <source>GPS</source>
        <translation>GPS</translation>
    </message>
    <message>
        <source>SEARCH</source>
        <translation>検索</translation>
    </message>
    <message>
        <source>--</source>
        <translation>--</translation>
    </message>
    <message>
        <source>Wi-Fi</source>
        <translation>Wi-Fi</translation>
    </message>
    <message>
        <source>ETH</source>
        <translation>ETH</translation>
    </message>
    <message>
        <source>2G</source>
        <translation>2G</translation>
    </message>
    <message>
        <source>3G</source>
        <translation>3G</translation>
    </message>
    <message>
        <source>LTE</source>
        <translation>LTE</translation>
    </message>
    <message>
        <source>5G</source>
        <translation>5G</translation>
    </message>
</context>
<context>
    <name>SoftwarePanel</name>
    <message>
        <source>Updates are only downloaded while the car is off.</source>
        <translation>車の電源がオフの間のみ、アップデートのダウンロードが行われます。</translation>
    </message>
    <message>
        <source>Current Version</source>
        <translation>現在のバージョン</translation>
    </message>
    <message>
        <source>Download</source>
        <translation>ダウンロード</translation>
    </message>
    <message>
        <source>Install Update</source>
        <translation>アップデート</translation>
    </message>
    <message>
        <source>INSTALL</source>
        <translation>インストール</translation>
    </message>
    <message>
        <source>Target Branch</source>
        <translation>対象のブランチ</translation>
    </message>
    <message>
        <source>SELECT</source>
        <translation>選択</translation>
    </message>
    <message>
        <source>Select a branch</source>
        <translation>ブランチを選択</translation>
    </message>
    <message>
        <source>UNINSTALL</source>
        <translation>実行</translation>
    </message>
    <message>
        <source>Uninstall %1</source>
        <translation>%1をアンインストール</translation>
    </message>
    <message>
        <source>Are you sure you want to uninstall?</source>
        <translation>アンインストールしてもよろしいですか？</translation>
    </message>
    <message>
        <source>CHECK</source>
        <translation>確認</translation>
    </message>
    <message>
        <source>Uninstall</source>
        <translation>アンインストール</translation>
    </message>
    <message>
        <source>Current Driving Model</source>
        <translation type="unfinished"></translation>
    </message>
    <message>
        <source>Database updates can be downloaded while the car is off.</source>
        <translation type="unfinished"></translation>
    </message>
    <message>
        <source>OpenStreetMap Database Update</source>
        <translation type="unfinished"></translation>
    </message>
    <message>
        <source>Are you sure you want to reboot and perform a database update?
Estimated time: 30-90 minutes</source>
        <translation type="unfinished"></translation>
    </message>
    <message>
        <source>Reboot</source>
        <translation type="unfinished">再起動</translation>
    </message>
    <message>
        <source>OpenStreetMap Database</source>
        <translation type="unfinished"></translation>
    </message>
    <message>
        <source>Select your location</source>
        <translation type="unfinished"></translation>
    </message>
    <message>
        <source>Are you sure you want to reboot to start downloading the selected database? Estimated time: 30-90 minutes</source>
        <translation type="unfinished"></translation>
    </message>
</context>
<context>
    <name>SpeedLimitOffsetType</name>
    <message>
        <source>Speed Limit Offset Type</source>
        <translation type="unfinished"></translation>
    </message>
    <message>
        <source>Set speed limit higher or lower than actual speed limit for a more personalized drive.</source>
        <translation type="unfinished"></translation>
    </message>
    <message>
        <source>To use this feature, turn off &quot;Enable Speed Limit % Offset&quot;.</source>
        <translation type="unfinished"></translation>
    </message>
    <message>
        <source>Default</source>
        <translation type="unfinished"></translation>
    </message>
    <message>
        <source>%</source>
        <translation type="unfinished"></translation>
    </message>
    <message>
        <source>Value</source>
        <translation type="unfinished"></translation>
    </message>
</context>
<context>
    <name>SpeedLimitStyle</name>
    <message>
        <source>Speed Limit Style</source>
        <translation type="unfinished"></translation>
    </message>
    <message>
        <source>MUTCD: US/Canada</source>
        <translation type="unfinished"></translation>
    </message>
    <message>
        <source>Vienna: Europe/Asia/etc.</source>
        <translation type="unfinished"></translation>
    </message>
    <message>
        <source>MUTCD</source>
        <translation type="unfinished"></translation>
    </message>
    <message>
        <source>Vienna</source>
        <translation type="unfinished"></translation>
    </message>
</context>
<context>
    <name>SpeedLimitStyle</name>
    <message>
        <source>Speed Limit Style</source>
        <translation type="unfinished"></translation>
    </message>
    <message>
        <source>MUTCD: US/Canada</source>
        <translation type="unfinished"></translation>
    </message>
    <message>
        <source>Vienna: Europe/Asia/etc.</source>
        <translation type="unfinished"></translation>
    </message>
    <message>
        <source>MUTCD</source>
        <translation type="unfinished"></translation>
    </message>
    <message>
        <source>Vienna</source>
        <translation type="unfinished"></translation>
    </message>
</context>
<context>
    <name>SpeedLimitValueOffset</name>
    <message>
        <source>Speed Limit Offset (MPH / KM/H) ℹ</source>
        <translation type="unfinished"></translation>
    </message>
    <message>
        <source>Set speed limit higher or lower than actual speed limit for a more personalized drive.</source>
        <translation type="unfinished"></translation>
    </message>
    <message>
        <source>To use this feature, turn off &quot;Enable Speed Limit % Offset&quot;.</source>
        <translation type="unfinished"></translation>
    </message>
</context>
<context>
    <name>SshControl</name>
    <message>
        <source>SSH Keys</source>
        <translation>SSH 鍵</translation>
    </message>
    <message>
        <source>Warning: This grants SSH access to all public keys in your GitHub settings. Never enter a GitHub username other than your own. A comma employee will NEVER ask you to add their GitHub username.</source>
        <translation>警告: これは、GitHub の設定にあるすべての公開鍵への SSH アクセスを許可するものです。自分以外の GitHub のユーザー名を入力しないでください。commaのスタッフが GitHub のユーザー名を追加するようお願いすることはありません。</translation>
    </message>
    <message>
        <source>ADD</source>
        <translation>追加</translation>
    </message>
    <message>
        <source>Enter your GitHub username</source>
        <translation>GitHub のユーザー名を入力してください</translation>
    </message>
    <message>
        <source>LOADING</source>
        <translation>読み込み中</translation>
    </message>
    <message>
        <source>REMOVE</source>
        <translation>削除</translation>
    </message>
    <message>
        <source>Username &apos;%1&apos; has no keys on GitHub</source>
        <translation>ユーザー名 “%1” は GitHub に鍵がありません</translation>
    </message>
    <message>
        <source>Request timed out</source>
        <translation>リクエストタイムアウト</translation>
    </message>
    <message>
        <source>Username &apos;%1&apos; doesn&apos;t exist on GitHub</source>
        <translation>ユーザー名 &apos;%1&apos; は GitHub に存在しません</translation>
    </message>
</context>
<context>
    <name>SshToggle</name>
    <message>
        <source>Enable SSH</source>
        <translation>SSH を有効化</translation>
    </message>
</context>
<context>
    <name>TermsPage</name>
    <message>
        <source>Terms &amp; Conditions</source>
        <translation>利用規約</translation>
    </message>
    <message>
        <source>Decline</source>
        <translation>拒否</translation>
    </message>
    <message>
        <source>Scroll to accept</source>
        <translation>スクロールして同意</translation>
    </message>
    <message>
        <source>Agree</source>
        <translation>同意</translation>
    </message>
</context>
<context>
    <name>TogglesPanel</name>
    <message>
        <source>Enable Lane Departure Warnings</source>
        <translation>車線逸脱警報機能を有効化</translation>
    </message>
    <message>
        <source>Receive alerts to steer back into the lane when your vehicle drifts over a detected lane line without a turn signal activated while driving over 31 mph (50 km/h).</source>
        <translation>時速31マイル（50km）を超えるスピードで走行中、ウインカーを作動させずに検出された車線ライン上に車両が触れた場合、手動で車線内に戻るように警告を行います。</translation>
    </message>
    <message>
        <source>Use Metric System</source>
        <translation>メートル法を使用</translation>
    </message>
    <message>
        <source>Display speed in km/h instead of mph.</source>
        <translation>速度は mph ではなく km/h で表示されます。</translation>
    </message>
    <message>
        <source>Record and Upload Driver Camera</source>
        <translation>車内カメラの録画とアップロード</translation>
    </message>
    <message>
        <source>Upload data from the driver facing camera and help improve the driver monitoring algorithm.</source>
        <translation>車内カメラの映像をアップロードし、ドライバー監視システムのアルゴリズムの向上に役立てます。</translation>
    </message>
    <message>
        <source>Experimental openpilot Longitudinal Control</source>
        <translation type="vanished">実験段階のopenpilotによるアクセル制御</translation>
    </message>
    <message>
        <source>Disengage on Accelerator Pedal</source>
        <translation>ｱｸｾﾙを踏むと openpilot を中断</translation>
    </message>
    <message>
        <source>Show ETA in 24h Format</source>
        <translation>24時間表示</translation>
    </message>
    <message>
        <source>Use 24h format instead of am/pm</source>
        <translation>AM/PM の代わりに24時間形式を使用します</translation>
    </message>
    <message>
        <source>Show Map on Left Side of UI</source>
        <translation>ﾃﾞｨｽﾌﾟﾚｲの左側にﾏｯﾌﾟを表示</translation>
    </message>
    <message>
        <source>Show map on left side when in split screen view.</source>
        <translation>分割画面表示の場合、ディスプレイの左側にマップを表示します。</translation>
    </message>
    <message>
        <source>Experimental Mode</source>
        <translation>実験モード</translation>
    </message>
    <message>
        <source>WARNING: openpilot longitudinal control is experimental for this car and will disable Automatic Emergency Braking (AEB).</source>
        <translation type="vanished">警告: この車種でのopenpilotによるアクセル制御は実験段階であり、衝突被害軽減ブレーキ(AEB)を無効化します。</translation>
    </message>
    <message>
        <source>On this car, openpilot defaults to the car&apos;s built-in ACC instead of openpilot&apos;s longitudinal control. Enable this to switch to openpilot longitudinal control. Enabling Experimental mode is recommended when using experimental openpilot longitudinal control.</source>
        <translation type="vanished">openpilotはこの車の場合、車に内蔵されているACCを標準で利用します。この機能を有効にすることで実験段階のopenpilotによるアクセル制御を利用できます。実験モードと合わせて利用することをお勧めします。</translation>
    </message>
    <message>
        <source>openpilot defaults to driving in &lt;b&gt;chill mode&lt;/b&gt;. Experimental mode enables &lt;b&gt;alpha-level features&lt;/b&gt; that aren&apos;t ready for chill mode. Experimental features are listed below:</source>
        <translation>openpilotは標準ではゆっくりとくつろげる運転を提供します。この実験モードを有効にすると、以下のくつろげる段階ではない開発中の機能を利用する事ができます。</translation>
    </message>
    <message>
        <source>🌮 End-to-End Longitudinal Control 🌮</source>
        <translation>🌮 エンドツーエンドアクセル制御 🌮</translation>
    </message>
    <message>
        <source>Let the driving model control the gas and brakes. openpilot will drive as it thinks a human would, including stopping for red lights and stop signs. Since the driving model decides the speed to drive, the set speed will only act as an upper bound. This is an alpha quality feature; mistakes should be expected.</source>
        <translation>openpilotにアクセルとブレーキを任せます。openpilotは赤信号や一時停止サインでの停止を含み、人間と同じように考えて運転を行います。openpilotが運転速度を決定するため、あなたが設定する速度は上限速度になります。この機能は実験段階のため、openpilotの運転ミスに常に備えて注意してください。</translation>
    </message>
    <message>
        <source>New Driving Visualization</source>
        <translation>新しい運転画面</translation>
    </message>
    <message>
        <source>The driving visualization will transition to the road-facing wide-angle camera at low speeds to better show some turns. The Experimental mode logo will also be shown in the top right corner.</source>
        <translation>新しい運転画面では、低速時に広角カメラの映像を表示することで、曲がる際の道路の視覚を向上します。実験段階を表すマークが右上に表示されます。</translation>
    </message>
    <message>
        <source>Experimental mode is currently unavailable on this car since the car&apos;s stock ACC is used for longitudinal control.</source>
        <translation>この車のACCがアクセル制御を行うため実験モードを利用することができません。</translation>
    </message>
    <message>
        <source>openpilot longitudinal control may come in a future update.</source>
        <translation type="unfinished"></translation>
    </message>
    <message>
        <source>An experimental version of openpilot longitudinal control can be tested, along with Experimental mode, on non-release branches.</source>
        <translation type="unfinished"></translation>
    </message>
    <message>
        <source>Enable experimental longitudinal control to allow Experimental mode.</source>
        <translation>実験段階のopenpilotによるアクセル制御を有効にしてください。</translation>
    </message>
    <message>
        <source>Enable sunnypilot</source>
        <translation type="unfinished"></translation>
    </message>
    <message>
        <source>Use the sunnypilot system for adaptive cruise control and lane keep driver assistance. Your attention is required at all times to use this feature. Changing this setting takes effect when the car is powered off.</source>
        <translation type="unfinished"></translation>
    </message>
    <message>
        <source>When enabled, pressing the accelerator pedal will disengage sunnypilot.</source>
        <translation type="unfinished"></translation>
    </message>
<<<<<<< HEAD
=======
    <message>
        <source>openpilot Longitudinal Control (Alpha)</source>
        <translation type="unfinished"></translation>
    </message>
    <message>
        <source>WARNING: openpilot longitudinal control is in alpha for this car and will disable Automatic Emergency Braking (AEB).</source>
        <translation type="unfinished"></translation>
    </message>
    <message>
        <source>On this car, openpilot defaults to the car&apos;s built-in ACC instead of openpilot&apos;s longitudinal control. Enable this to switch to openpilot longitudinal control. Enabling Experimental mode is recommended when enabling openpilot longitudinal control alpha.</source>
        <translation type="unfinished"></translation>
    </message>
    <message>
        <source>Custom Stock Longitudinal Control</source>
        <translation type="unfinished"></translation>
    </message>
    <message>
        <source>When enabled, sunnypilot will attempt to control stock longitudinal control with ACC button presses.
This feature must be used along with SLC, and/or V-TSC, and/or M-TSC.</source>
        <translation type="unfinished"></translation>
    </message>
>>>>>>> aa0839f7
</context>
<context>
    <name>TorqueFriction</name>
    <message>
        <source>FRICTION</source>
        <translation type="unfinished"></translation>
    </message>
    <message>
        <source>Adjust Friction for the Torque Lateral Controller</source>
        <translation type="unfinished"></translation>
    </message>
</context>
<context>
    <name>TorqueMaxLatAccel</name>
    <message>
        <source>LAT_ACCEL_FACTOR</source>
        <translation type="unfinished"></translation>
    </message>
    <message>
        <source>Adjust Max Lateral Acceleration for the Torque Lateral Controller</source>
        <translation type="unfinished"></translation>
    </message>
</context>
<context>
    <name>Updater</name>
    <message>
        <source>Update Required</source>
        <translation>アップデートが必要です</translation>
    </message>
    <message>
        <source>An operating system update is required. Connect your device to Wi-Fi for the fastest update experience. The download size is approximately 1GB.</source>
        <translation>ｵﾍﾟﾚｰﾃｨﾝｸﾞｼｽﾃﾑのアップデートが必要です。Wi-Fi に接続してアップデートする事をお勧めします。ダウンロードサイズは約 1GB です。</translation>
    </message>
    <message>
        <source>Connect to Wi-Fi</source>
        <translation>Wi-Fi に接続</translation>
    </message>
    <message>
        <source>Install</source>
        <translation>インストール</translation>
    </message>
    <message>
        <source>Back</source>
        <translation>戻る</translation>
    </message>
    <message>
        <source>Loading...</source>
        <translation>読み込み中...</translation>
    </message>
    <message>
        <source>Reboot</source>
        <translation>再起動</translation>
    </message>
    <message>
        <source>Update failed</source>
        <translation>更新失敗</translation>
    </message>
</context>
<context>
    <name>VwAccType</name>
    <message>
        <source>Short Press +1/-1 Type</source>
        <translation type="unfinished"></translation>
    </message>
    <message>
        <source>Define the type of ACC control your car has with short press to +1 or -1.</source>
        <translation type="unfinished"></translation>
    </message>
    <message>
        <source>+/-</source>
        <translation type="unfinished"></translation>
    </message>
    <message>
        <source>RES/SET</source>
        <translation type="unfinished"></translation>
    </message>
</context>
<context>
    <name>WifiUI</name>
    <message>
        <source>Scanning for networks...</source>
        <translation>ネットワークをスキャン中...</translation>
    </message>
    <message>
        <source>CONNECTING...</source>
        <translation>接続中...</translation>
    </message>
    <message>
        <source>FORGET</source>
        <translation>削除</translation>
    </message>
    <message>
        <source>Forget Wi-Fi Network &quot;%1&quot;?</source>
        <translation>Wi-Fiﾈｯﾄﾜｰｸ%1を削除してもよろしいですか？</translation>
    </message>
    <message>
        <source>Forget</source>
        <translation>削除</translation>
    </message>
</context>
</TS><|MERGE_RESOLUTION|>--- conflicted
+++ resolved
@@ -154,8 +154,6 @@
         <source>Hack to trick vehicle to be left or right biased in its lane. Decreasing the value will make the car keep more left, increasing will make it keep more right. Changes take effect immediately.</source>
         <translation type="unfinished"></translation>
     </message>
-<<<<<<< HEAD
-=======
 </context>
 <context>
     <name>ChevronInfo</name>
@@ -179,7 +177,6 @@
         <source>Speed</source>
         <translation type="unfinished"></translation>
     </message>
->>>>>>> aa0839f7
 </context>
 <context>
     <name>ConfirmationDialog</name>
@@ -208,11 +205,7 @@
     </message>
 </context>
 <context>
-<<<<<<< HEAD
-    <name>DevUiRow</name>
-=======
     <name>DevUiInfo</name>
->>>>>>> aa0839f7
     <message>
         <source>Developer UI List</source>
         <translation type="unfinished"></translation>
@@ -222,19 +215,11 @@
         <translation type="unfinished"></translation>
     </message>
     <message>
-<<<<<<< HEAD
-        <source>1-Row</source>
-        <translation type="unfinished"></translation>
-    </message>
-    <message>
-        <source>2-Row</source>
-=======
         <source>5 Metrics</source>
         <translation type="unfinished"></translation>
     </message>
     <message>
         <source>10 Metrics</source>
->>>>>>> aa0839f7
         <translation type="unfinished"></translation>
     </message>
 </context>
@@ -368,8 +353,6 @@
         <source>sunnypilot requires the device to be mounted within 4° left or right and within 5° up or 8° down. sunnypilot is continuously calibrating, resetting is rarely required.</source>
         <translation type="unfinished"></translation>
     </message>
-<<<<<<< HEAD
-=======
     <message>
         <source>Fleet Manager PIN</source>
         <translation type="unfinished"></translation>
@@ -390,7 +373,6 @@
         <source>Are you sure you want to reset the Mapbox access token?</source>
         <translation type="unfinished"></translation>
     </message>
->>>>>>> aa0839f7
 </context>
 <context>
     <name>DriveStats</name>
@@ -846,7 +828,15 @@
         <source>Unable to mount data partition. Partition may be corrupted. Press confirm to erase and reset your device.</source>
         <translation type="unfinished"></translation>
     </message>
-<<<<<<< HEAD
+    <message>
+        <source>Press confirm to erase all content and settings. Press cancel to resume boot.</source>
+        <translation type="unfinished"></translation>
+    </message>
+    <message>
+        <source>Resetting device...
+This may take up to a minute.</source>
+        <translation type="unfinished"></translation>
+    </message>
 </context>
 <context>
     <name>SPControlsPanel</name>
@@ -947,10 +937,6 @@
         <translation type="unfinished"></translation>
     </message>
     <message>
-        <source>&quot;Torque Lateral Control Live Tune&quot;&lt;br&gt;You must restart your car or your device to apply these changes.</source>
-        <translation type="unfinished"></translation>
-    </message>
-    <message>
         <source>Torque Lateral Controller Self-Tune</source>
         <translation type="unfinished"></translation>
     </message>
@@ -959,10 +945,6 @@
         <translation type="unfinished"></translation>
     </message>
     <message>
-        <source>&quot;Torque Lateral Controller Self-Tune&quot;&lt;br&gt;You must restart your car or your device to apply these changes.</source>
-        <translation type="unfinished"></translation>
-    </message>
-    <message>
         <source>Enable Hands on Wheel Monitoring</source>
         <translation type="unfinished"></translation>
     </message>
@@ -987,10 +969,6 @@
         <translation type="unfinished"></translation>
     </message>
     <message>
-        <source>Enable Speed Limit % Offset</source>
-        <translation type="unfinished"></translation>
-    </message>
-    <message>
         <source>Set speed limit slightly higher than actual speed limit for a more natural drive.</source>
         <translation type="unfinished"></translation>
     </message>
@@ -1022,6 +1000,38 @@
         <source>OSM: Use Offline Database</source>
         <translation type="unfinished"></translation>
     </message>
+    <message>
+        <source>Toggle M.A.D.S. with Cruise Main</source>
+        <translation type="unfinished"></translation>
+    </message>
+    <message>
+        <source>Allows M.A.D.S. engagement/disengagement with &quot;Cruise Main&quot; cruise control button from the steering wheel.</source>
+        <translation type="unfinished"></translation>
+    </message>
+    <message>
+        <source>Block Lane Change: Road Edge Detection</source>
+        <translation type="unfinished"></translation>
+    </message>
+    <message>
+        <source>Enable this toggle to block lane change when road edge is detected on the stalk actuated side.</source>
+        <translation type="unfinished"></translation>
+    </message>
+    <message>
+        <source>Auto Lane Change: Delay with Blind Spot</source>
+        <translation type="unfinished"></translation>
+    </message>
+    <message>
+        <source>Toggle to enable a delay timer for seamless lane changes when blind spot monitoring (BSM) detects a obstructing vehicle, ensuring safe maneuvering.</source>
+        <translation type="unfinished"></translation>
+    </message>
+    <message>
+        <source>Enable Speed Limit Offset</source>
+        <translation type="unfinished"></translation>
+    </message>
+    <message>
+        <source>You must restart your car or your device to apply these changes.</source>
+        <translation type="unfinished"></translation>
+    </message>
 </context>
 <context>
     <name>SPGeneralPanel</name>
@@ -1046,14 +1056,6 @@
         <translation type="unfinished"></translation>
     </message>
     <message>
-        <source>Custom Boot Screen</source>
-        <translation type="unfinished"></translation>
-    </message>
-    <message>
-        <source>Display sunnypilot welcome screen while booting the device.</source>
-        <translation type="unfinished"></translation>
-    </message>
-    <message>
         <source>Disable Onroad Uploads</source>
         <translation type="unfinished"></translation>
     </message>
@@ -1062,16 +1064,8 @@
         <translation type="unfinished"></translation>
     </message>
     <message>
-        <source>Error Troubleshoot</source>
-        <translation type="unfinished"></translation>
-    </message>
-    <message>
         <source>VIEW</source>
-        <translation type="unfinished">見る</translation>
-    </message>
-    <message>
-        <source>Display error from the tmux session when an error has occurred from a system process.</source>
-        <translation type="unfinished"></translation>
+        <translation type="obsolete">見る</translation>
     </message>
     <message>
         <source>Debug snapshot on screen center tap</source>
@@ -1081,35 +1075,55 @@
         <source>Stores snapshot file with current state of some modules.</source>
         <translation type="unfinished"></translation>
     </message>
-</context>
-<context>
-    <name>SPVehiclesPanel</name>
-    <message>
-        <source>Hyundai/Kia/Genesis (HKG)</source>
-        <translation type="unfinished"></translation>
-    </message>
-    <message>
-        <source>Enhanced SCC Radar Interceptor ℹ</source>
-        <translation type="unfinished"></translation>
-    </message>
-    <message>
-        <source>sunnypilot will take over control of gas and brakes and will &lt;b&gt;NOT&lt;/b&gt; disable the car&apos;s radar. This preserves AEB.</source>
-        <translation type="unfinished"></translation>
-    </message>
-    <message>
-        <source>Note: Only enable this feature if you have the Enhanced SCC Radar Interceptor hardware installed.</source>
-        <translation type="unfinished"></translation>
-    </message>
-    <message>
-        <source>Want to get one for your car? Reach out to sunnyhaibin#0865 on Discord for more information.</source>
-        <translation type="unfinished"></translation>
-    </message>
+    <message>
+        <source>Lead Vehicle Departure Alert</source>
+        <translation type="unfinished"></translation>
+    </message>
+    <message>
+        <source>Enable this will notify when the leading vehicle drives away.</source>
+        <translation type="unfinished"></translation>
+    </message>
+    <message>
+        <source>Retain hotspot/tethering state</source>
+        <translation type="unfinished"></translation>
+    </message>
+    <message>
+        <source>Enabling this toggle will retain the hotspot/tethering toggle state across reboots.</source>
+        <translation type="unfinished"></translation>
+    </message>
+    <message>
+        <source>Driving Screen Off: Non-Critical Events</source>
+        <translation type="unfinished"></translation>
+    </message>
+    <message>
+        <source>When &lt;b&gt;Driving Screen Off Timer&lt;/b&gt; is not set to &lt;b&gt;&quot;Always On&quot;&lt;/b&gt;:</source>
+        <translation type="unfinished"></translation>
+    </message>
+    <message>
+        <source>Enabled: Wake the brightness of the screen to display all events.</source>
+        <translation type="unfinished"></translation>
+    </message>
+    <message>
+        <source>Disabled: Wake the brightness of the screen to display critical events.</source>
+        <translation type="unfinished"></translation>
+    </message>
+</context>
+<context>
+    <name>SPVehiclesTogglesPanel</name>
     <message>
         <source>Toyota/Lexus</source>
         <translation type="unfinished"></translation>
     </message>
     <message>
-        <source>Volkswagen MQB/PQ</source>
+        <source>Allow M.A.D.S. toggling w/ LKAS Button (Beta)</source>
+        <translation type="unfinished"></translation>
+    </message>
+    <message>
+        <source>Allows M.A.D.S. engagement/disengagement with &quot;LKAS&quot; button from the steering wheel.</source>
+        <translation type="unfinished"></translation>
+    </message>
+    <message>
+        <source>Note: Enabling this toggle may have unexpected behavior with steering control. It is the driver&apos;s responsibility to observe their environment and make decisions accordingly.</source>
         <translation type="unfinished"></translation>
     </message>
 </context>
@@ -1173,392 +1187,6 @@
         <source>Show developer UI (Dev UI) for real-time parameters from various sources.</source>
         <translation type="unfinished"></translation>
     </message>
-</context>
-<context>
-    <name>SettingsWindow</name>
-=======
->>>>>>> aa0839f7
-    <message>
-        <source>Press confirm to erase all content and settings. Press cancel to resume boot.</source>
-        <translation type="unfinished"></translation>
-    </message>
-    <message>
-        <source>Resetting device...
-This may take up to a minute.</source>
-        <translation type="unfinished"></translation>
-    </message>
-</context>
-<context>
-    <name>SPControlsPanel</name>
-    <message>
-        <source>Enable M.A.D.S.</source>
-        <translation type="unfinished"></translation>
-    </message>
-    <message>
-        <source>Enable the beloved M.A.D.S. feature. Disable toggle to revert back to stock openpilot engagement/disengagement.</source>
-        <translation type="unfinished"></translation>
-    </message>
-    <message>
-        <source>Disengage ALC On Brake Pedal ℹ</source>
-        <translation type="unfinished"></translation>
-    </message>
-    <message>
-        <source>Define brake pedal interactions with sunnypilot when M.A.D.S. is enabled.</source>
-        <translation type="unfinished"></translation>
-    </message>
-<<<<<<< HEAD
-    <message>
-        <source>SP - General</source>
-        <translation type="unfinished"></translation>
-    </message>
-    <message>
-        <source>SP - Controls</source>
-        <translation type="unfinished"></translation>
-    </message>
-    <message>
-        <source>SP - Vehicles</source>
-        <translation type="unfinished"></translation>
-    </message>
-    <message>
-        <source>SP - Visuals</source>
-        <translation type="unfinished"></translation>
-    </message>
-</context>
-<context>
-    <name>Setup</name>
-=======
->>>>>>> aa0839f7
-    <message>
-        <source>Enabled: Pressing the brake pedal will disengage Automatic Lane Centering (ALC) on sunnypilot.</source>
-        <translation type="unfinished"></translation>
-    </message>
-    <message>
-        <source>Disabled: Pressing the brake pedal will &lt;b&gt;NOT&lt;/b&gt; disengage Automatic Lane Centering (ALC) on sunnypilot.</source>
-        <translation type="unfinished"></translation>
-    </message>
-    <message>
-        <source>Enable ACC+MADS with RES+/SET-</source>
-        <translation type="unfinished"></translation>
-    </message>
-    <message>
-        <source>Engage both M.A.D.S. and ACC with a single press of RES+ or SET- button.</source>
-        <translation type="unfinished"></translation>
-    </message>
-    <message>
-        <source>Note: Once M.A.D.S. is engaged via this mode, it will remain engaged until it is manually disabled via the M.A.D.S. button or car shut off.</source>
-        <translation type="unfinished"></translation>
-    </message>
-    <message>
-        <source>Pause Lateral Below Speed w/ Blinker</source>
-        <translation type="unfinished"></translation>
-    </message>
-    <message>
-        <source>Enable this toggle to pause lateral actuation with blinker when traveling below 30 MPH or 50 KM/H.</source>
-        <translation type="unfinished"></translation>
-    </message>
-    <message>
-        <source>Enable Dynamic Lane Profile</source>
-        <translation type="unfinished"></translation>
-    </message>
-    <message>
-        <source>Enable toggle to use Dynamic Lane Profile. Disable toggle to use Laneless only.</source>
-        <translation type="unfinished"></translation>
-    </message>
-    <message>
-        <source>Laneless for Curves in &quot;Auto lane&quot;</source>
-        <translation type="unfinished"></translation>
-    </message>
-    <message>
-        <source>While in Auto Lane, switch to Laneless for current/future curves.</source>
-        <translation type="unfinished"></translation>
-    </message>
-    <message>
-        <source>Custom Offsets</source>
-        <translation type="unfinished"></translation>
-    </message>
-    <message>
-        <source>Add custom offsets to Camera and Path in sunnypilot.</source>
-        <translation type="unfinished"></translation>
-    </message>
-    <message>
-        <source>Enable Gap Adjust Cruise ℹ</source>
-        <translation type="unfinished"></translation>
-    </message>
-    <message>
-        <source>Enable the Interval button on the steering wheel to adjust the cruise gap.</source>
-        <translation type="unfinished"></translation>
-    </message>
-    <message>
-        <source>Only available to cars with openpilot Longitudinal Control</source>
-        <translation type="unfinished"></translation>
-    </message>
-    <message>
-        <source>Enforce Torque Lateral Control</source>
-        <translation type="unfinished"></translation>
-    </message>
-    <message>
-        <source>Enable this to enforce sunnypilot to steer with Torque lateral control.</source>
-        <translation type="unfinished"></translation>
-    </message>
-    <message>
-        <source>Torque Lateral Control Live Tune</source>
-        <translation type="unfinished"></translation>
-    </message>
-    <message>
-        <source>Enables live tune for Torque lateral control.</source>
-        <translation type="unfinished"></translation>
-    </message>
-    <message>
-        <source>Torque Lateral Controller Self-Tune</source>
-        <translation type="unfinished"></translation>
-    </message>
-    <message>
-        <source>Enables self-tune for Torque lateral control.</source>
-        <translation type="unfinished"></translation>
-    </message>
-    <message>
-        <source>Enable Hands on Wheel Monitoring</source>
-        <translation type="unfinished"></translation>
-    </message>
-    <message>
-        <source>Monitor and alert when driver is not keeping the hands on the steering wheel.</source>
-        <translation type="unfinished"></translation>
-    </message>
-    <message>
-        <source>Enable Vision Based Turn Speed Control (V-TSC)</source>
-        <translation type="unfinished"></translation>
-    </message>
-    <message>
-        <source>Use vision path predictions to estimate the appropriate speed to drive through turns ahead.</source>
-        <translation type="unfinished"></translation>
-    </message>
-    <message>
-        <source>Enable Speed Limit Control (SLC)</source>
-        <translation type="unfinished"></translation>
-    </message>
-    <message>
-        <source>Use speed limit signs information from map data and car interface (if applicable) to automatically adapt cruise speed to road limits.</source>
-        <translation type="unfinished"></translation>
-    </message>
-    <message>
-        <source>Set speed limit slightly higher than actual speed limit for a more natural drive.</source>
-        <translation type="unfinished"></translation>
-    </message>
-    <message>
-        <source>Enable Map Data Turn Speed Control (M-TSC)</source>
-        <translation type="unfinished"></translation>
-    </message>
-    <message>
-        <source>Use curvature information from map data to define speed limits to take turns ahead.</source>
-        <translation type="unfinished"></translation>
-    </message>
-    <message>
-        <source>ACC +/-: Long Press Reverse</source>
-        <translation type="unfinished"></translation>
-    </message>
-    <message>
-        <source>Change the ACC +/- buttons behavior with cruise speed change in sunnypilot.</source>
-        <translation type="unfinished"></translation>
-    </message>
-    <message>
-        <source>Disabled (Stock): Short=1, Long = 5 (imperial) / 10 (metric)</source>
-        <translation type="unfinished"></translation>
-    </message>
-    <message>
-        <source>Enabled: Short = 5 (imperial) / 10 (metric), Long=1</source>
-        <translation type="unfinished"></translation>
-    </message>
-    <message>
-        <source>OSM: Use Offline Database</source>
-        <translation type="unfinished"></translation>
-    </message>
-    <message>
-        <source>Toggle M.A.D.S. with Cruise Main</source>
-        <translation type="unfinished"></translation>
-    </message>
-    <message>
-        <source>Allows M.A.D.S. engagement/disengagement with &quot;Cruise Main&quot; cruise control button from the steering wheel.</source>
-        <translation type="unfinished"></translation>
-    </message>
-    <message>
-        <source>Block Lane Change: Road Edge Detection</source>
-        <translation type="unfinished"></translation>
-    </message>
-    <message>
-        <source>Enable this toggle to block lane change when road edge is detected on the stalk actuated side.</source>
-        <translation type="unfinished"></translation>
-    </message>
-    <message>
-        <source>Auto Lane Change: Delay with Blind Spot</source>
-        <translation type="unfinished"></translation>
-    </message>
-    <message>
-        <source>Toggle to enable a delay timer for seamless lane changes when blind spot monitoring (BSM) detects a obstructing vehicle, ensuring safe maneuvering.</source>
-        <translation type="unfinished"></translation>
-    </message>
-    <message>
-        <source>Enable Speed Limit Offset</source>
-        <translation type="unfinished"></translation>
-    </message>
-    <message>
-        <source>You must restart your car or your device to apply these changes.</source>
-        <translation type="unfinished"></translation>
-    </message>
-</context>
-<context>
-    <name>SPGeneralPanel</name>
-    <message>
-        <source>Quiet Drive 🤫</source>
-        <translation type="unfinished"></translation>
-    </message>
-    <message>
-        <source>sunnypilot will display alerts but only play the most important warning sounds. This feature can be toggled while the car is on.</source>
-        <translation type="unfinished"></translation>
-    </message>
-    <message>
-        <source>Green Traffic Light Chime (Beta)</source>
-        <translation type="unfinished"></translation>
-    </message>
-    <message>
-        <source>A chime will play when the traffic light you are waiting for turns green and you have no vehicle in front of you. If you are waiting behind another vehicle, the chime will play once the vehicle advances unless ACC is engaged.</source>
-        <translation type="unfinished"></translation>
-    </message>
-    <message>
-        <source>Note: This chime is only designed as a notification. It is the driver&apos;s responsibility to observe their environment and make decisions accordingly.</source>
-        <translation type="unfinished"></translation>
-    </message>
-    <message>
-        <source>Disable Onroad Uploads</source>
-        <translation type="unfinished"></translation>
-    </message>
-    <message>
-        <source>Disable uploads completely when onroad. Necessary to avoid high data usage when connected to Wi-Fi hotspot. Turn on this feature if you are looking to utilize map-based features, such as Speed Limit Control (SLC) and Map-based Turn Speed Control (MTSC).</source>
-        <translation type="unfinished"></translation>
-    </message>
-    <message>
-        <source>VIEW</source>
-        <translation type="obsolete">見る</translation>
-    </message>
-    <message>
-        <source>Debug snapshot on screen center tap</source>
-        <translation type="unfinished"></translation>
-    </message>
-    <message>
-        <source>Stores snapshot file with current state of some modules.</source>
-        <translation type="unfinished"></translation>
-    </message>
-    <message>
-        <source>Lead Vehicle Departure Alert</source>
-        <translation type="unfinished"></translation>
-    </message>
-    <message>
-        <source>Enable this will notify when the leading vehicle drives away.</source>
-        <translation type="unfinished"></translation>
-    </message>
-    <message>
-        <source>Retain hotspot/tethering state</source>
-        <translation type="unfinished"></translation>
-    </message>
-    <message>
-        <source>Enabling this toggle will retain the hotspot/tethering toggle state across reboots.</source>
-        <translation type="unfinished"></translation>
-    </message>
-    <message>
-        <source>Driving Screen Off: Non-Critical Events</source>
-        <translation type="unfinished"></translation>
-    </message>
-    <message>
-        <source>When &lt;b&gt;Driving Screen Off Timer&lt;/b&gt; is not set to &lt;b&gt;&quot;Always On&quot;&lt;/b&gt;:</source>
-        <translation type="unfinished"></translation>
-    </message>
-    <message>
-        <source>Enabled: Wake the brightness of the screen to display all events.</source>
-        <translation type="unfinished"></translation>
-    </message>
-    <message>
-        <source>Disabled: Wake the brightness of the screen to display critical events.</source>
-        <translation type="unfinished"></translation>
-    </message>
-</context>
-<context>
-    <name>SPVehiclesTogglesPanel</name>
-    <message>
-        <source>Toyota/Lexus</source>
-        <translation type="unfinished"></translation>
-    </message>
-    <message>
-        <source>Allow M.A.D.S. toggling w/ LKAS Button (Beta)</source>
-        <translation type="unfinished"></translation>
-    </message>
-    <message>
-        <source>Allows M.A.D.S. engagement/disengagement with &quot;LKAS&quot; button from the steering wheel.</source>
-        <translation type="unfinished"></translation>
-    </message>
-    <message>
-        <source>Note: Enabling this toggle may have unexpected behavior with steering control. It is the driver&apos;s responsibility to observe their environment and make decisions accordingly.</source>
-        <translation type="unfinished"></translation>
-    </message>
-</context>
-<context>
-    <name>SPVisualsPanel</name>
-    <message>
-        <source>Display Braking Status</source>
-        <translation type="unfinished"></translation>
-    </message>
-    <message>
-        <source>Enable this will turn the current speed value to red while the brake is used.</source>
-        <translation type="unfinished"></translation>
-    </message>
-    <message>
-        <source>Display Stand Still Timer</source>
-        <translation type="unfinished"></translation>
-    </message>
-    <message>
-        <source>Enable this will display time spent at a stop (i.e., at a stop lights, stop signs, traffic congestions).</source>
-        <translation type="unfinished"></translation>
-    </message>
-    <message>
-        <source>OSM: Show debug UI elements</source>
-        <translation type="unfinished"></translation>
-    </message>
-    <message>
-        <source>OSM: Show UI elements that aid debugging.</source>
-        <translation type="unfinished"></translation>
-    </message>
-    <message>
-        <source>Enable Mapbox Navigation*</source>
-        <translation type="unfinished"></translation>
-    </message>
-    <message>
-        <source>Enable built-in navigation on sunnypilot, powered by Mapbox.</source>
-        <translation type="unfinished"></translation>
-    </message>
-    <message>
-        <source>Access via the web interface: &quot;http://&lt;device_ip&gt;:8082&quot;</source>
-        <translation type="unfinished"></translation>
-    </message>
-    <message>
-        <source>If you do not have comma Prime, you will need to provide your own Mapbox token at https://mapbox.com/. Reach out to sunnyhaibin#0865 on Discord for more information.</source>
-        <translation type="unfinished"></translation>
-    </message>
-    <message>
-        <source>Huge thanks to the dragonpilot team for making this possible!</source>
-        <translation type="unfinished"></translation>
-    </message>
-    <message>
-        <source>&quot;Enable Mapbox Navigation&quot;
-You must restart your car or your device to apply these changes.
-Reboot now?</source>
-        <translation type="unfinished"></translation>
-    </message>
-    <message>
-        <source>Show Developer UI</source>
-        <translation type="unfinished"></translation>
-    </message>
-    <message>
-        <source>Show developer UI (Dev UI) for real-time parameters from various sources.</source>
-        <translation type="unfinished"></translation>
-    </message>
     <message>
         <source>Auto-Hide UI Buttons</source>
         <translation type="unfinished"></translation>
@@ -1963,44 +1591,6 @@
     </message>
 </context>
 <context>
-    <name>SpeedLimitStyle</name>
-    <message>
-        <source>Speed Limit Style</source>
-        <translation type="unfinished"></translation>
-    </message>
-    <message>
-        <source>MUTCD: US/Canada</source>
-        <translation type="unfinished"></translation>
-    </message>
-    <message>
-        <source>Vienna: Europe/Asia/etc.</source>
-        <translation type="unfinished"></translation>
-    </message>
-    <message>
-        <source>MUTCD</source>
-        <translation type="unfinished"></translation>
-    </message>
-    <message>
-        <source>Vienna</source>
-        <translation type="unfinished"></translation>
-    </message>
-</context>
-<context>
-    <name>SpeedLimitValueOffset</name>
-    <message>
-        <source>Speed Limit Offset (MPH / KM/H) ℹ</source>
-        <translation type="unfinished"></translation>
-    </message>
-    <message>
-        <source>Set speed limit higher or lower than actual speed limit for a more personalized drive.</source>
-        <translation type="unfinished"></translation>
-    </message>
-    <message>
-        <source>To use this feature, turn off &quot;Enable Speed Limit % Offset&quot;.</source>
-        <translation type="unfinished"></translation>
-    </message>
-</context>
-<context>
     <name>SshControl</name>
     <message>
         <source>SSH Keys</source>
@@ -2175,8 +1765,6 @@
         <source>When enabled, pressing the accelerator pedal will disengage sunnypilot.</source>
         <translation type="unfinished"></translation>
     </message>
-<<<<<<< HEAD
-=======
     <message>
         <source>openpilot Longitudinal Control (Alpha)</source>
         <translation type="unfinished"></translation>
@@ -2198,7 +1786,6 @@
 This feature must be used along with SLC, and/or V-TSC, and/or M-TSC.</source>
         <translation type="unfinished"></translation>
     </message>
->>>>>>> aa0839f7
 </context>
 <context>
     <name>TorqueFriction</name>
@@ -2258,25 +1845,6 @@
     </message>
 </context>
 <context>
-    <name>VwAccType</name>
-    <message>
-        <source>Short Press +1/-1 Type</source>
-        <translation type="unfinished"></translation>
-    </message>
-    <message>
-        <source>Define the type of ACC control your car has with short press to +1 or -1.</source>
-        <translation type="unfinished"></translation>
-    </message>
-    <message>
-        <source>+/-</source>
-        <translation type="unfinished"></translation>
-    </message>
-    <message>
-        <source>RES/SET</source>
-        <translation type="unfinished"></translation>
-    </message>
-</context>
-<context>
     <name>WifiUI</name>
     <message>
         <source>Scanning for networks...</source>
