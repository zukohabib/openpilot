#!/usr/bin/env python3
import os
import time
import pickle
import numpy as np
import cereal.messaging as messaging
from cereal import car, log
from pathlib import Path
from openpilot.common.threadname import setthreadname
from cereal.messaging import PubMaster, SubMaster
from msgq.visionipc import VisionIpcClient, VisionStreamType, VisionBuf
from openpilot.common.swaglog import cloudlog
from openpilot.common.params import Params
from openpilot.common.filter_simple import FirstOrderFilter
from openpilot.common.realtime import config_realtime_process
from openpilot.common.transformations.camera import DEVICE_CAMERAS
from openpilot.common.transformations.model import get_warp_matrix
from openpilot.system import sentry
from openpilot.selfdrive.car.car_helpers import get_demo_car_params
from openpilot.selfdrive.controls.lib.desire_helper import DesireHelper
from openpilot.selfdrive.modeld.runners import ModelRunner, Runtime
from openpilot.selfdrive.modeld.parse_model_outputs import Parser
from openpilot.selfdrive.modeld.fill_model_msg import fill_model_msg, fill_pose_msg, PublishState
from openpilot.selfdrive.modeld.constants import ModelConstants
from openpilot.selfdrive.modeld.models.commonmodel_pyx import ModelFrame, CLContext

THREAD_NAME = "selfdrive.modeld.modeld"
SEND_RAW_PRED = os.getenv('SEND_RAW_PRED')

MODEL_PATHS = {
  ModelRunner.THNEED: Path(__file__).parent / 'models/supercombo.thneed',
  ModelRunner.ONNX: Path(__file__).parent / 'models/supercombo.onnx'}

METADATA_PATH = Path(__file__).parent / 'models/supercombo_metadata.pkl'

class FrameMeta:
  frame_id: int = 0
  timestamp_sof: int = 0
  timestamp_eof: int = 0

  def __init__(self, vipc=None):
    if vipc is not None:
      self.frame_id, self.timestamp_sof, self.timestamp_eof = vipc.frame_id, vipc.timestamp_sof, vipc.timestamp_eof

class ModelState:
  frame: ModelFrame
  wide_frame: ModelFrame
  inputs: dict[str, np.ndarray]
  output: np.ndarray
  prev_desire: np.ndarray  # for tracking the rising edge of the pulse
  model: ModelRunner

  def __init__(self, context: CLContext):
    self.frame = ModelFrame(context)
    self.wide_frame = ModelFrame(context)
    self.prev_desire = np.zeros(ModelConstants.DESIRE_LEN, dtype=np.float32)
    self.inputs = {
      'desire': np.zeros(ModelConstants.DESIRE_LEN * (ModelConstants.HISTORY_BUFFER_LEN+1), dtype=np.float32),
      'traffic_convention': np.zeros(ModelConstants.TRAFFIC_CONVENTION_LEN, dtype=np.float32),
      'lateral_control_params': np.zeros(ModelConstants.LATERAL_CONTROL_PARAMS_LEN, dtype=np.float32),
      'prev_desired_curv': np.zeros(ModelConstants.PREV_DESIRED_CURV_LEN * (ModelConstants.HISTORY_BUFFER_LEN+1), dtype=np.float32),
      'features_buffer': np.zeros(ModelConstants.HISTORY_BUFFER_LEN * ModelConstants.FEATURE_LEN, dtype=np.float32),
    }

    with open(METADATA_PATH, 'rb') as f:
      model_metadata = pickle.load(f)

    self.output_slices = model_metadata['output_slices']
    net_output_size = model_metadata['output_shapes']['outputs'][1]
    self.output = np.zeros(net_output_size, dtype=np.float32)
    self.parser = Parser()

    self.model = ModelRunner(MODEL_PATHS, self.output, Runtime.GPU, False, context)
    self.model.addInput("input_imgs", None)
    self.model.addInput("big_input_imgs", None)
    for k,v in self.inputs.items():
      self.model.addInput(k, v)

  def slice_outputs(self, model_outputs: np.ndarray) -> dict[str, np.ndarray]:
    parsed_model_outputs = {k: model_outputs[np.newaxis, v] for k,v in self.output_slices.items()}
    if SEND_RAW_PRED:
      parsed_model_outputs['raw_pred'] = model_outputs.copy()
    return parsed_model_outputs

  def run(self, buf: VisionBuf, wbuf: VisionBuf, transform: np.ndarray, transform_wide: np.ndarray,
                inputs: dict[str, np.ndarray], prepare_only: bool) -> dict[str, np.ndarray] | None:
    # Model decides when action is completed, so desire input is just a pulse triggered on rising edge
    inputs['desire'][0] = 0
    self.inputs['desire'][:-ModelConstants.DESIRE_LEN] = self.inputs['desire'][ModelConstants.DESIRE_LEN:]
    self.inputs['desire'][-ModelConstants.DESIRE_LEN:] = np.where(inputs['desire'] - self.prev_desire > .99, inputs['desire'], 0)
    self.prev_desire[:] = inputs['desire']

    self.inputs['traffic_convention'][:] = inputs['traffic_convention']
    self.inputs['lateral_control_params'][:] = inputs['lateral_control_params']

    # if getCLBuffer is not None, frame will be None
    self.model.setInputBuffer("input_imgs", self.frame.prepare(buf, transform.flatten(), self.model.getCLBuffer("input_imgs")))
    if wbuf is not None:
      self.model.setInputBuffer("big_input_imgs", self.wide_frame.prepare(wbuf, transform_wide.flatten(), self.model.getCLBuffer("big_input_imgs")))

    if prepare_only:
      return None

    self.model.execute()
    outputs = self.parser.parse_outputs(self.slice_outputs(self.output))

    self.inputs['features_buffer'][:-ModelConstants.FEATURE_LEN] = self.inputs['features_buffer'][ModelConstants.FEATURE_LEN:]
    self.inputs['features_buffer'][-ModelConstants.FEATURE_LEN:] = outputs['hidden_state'][0, :]
    self.inputs['prev_desired_curv'][:-ModelConstants.PREV_DESIRED_CURV_LEN] = self.inputs['prev_desired_curv'][ModelConstants.PREV_DESIRED_CURV_LEN:]
    self.inputs['prev_desired_curv'][-ModelConstants.PREV_DESIRED_CURV_LEN:] = outputs['desired_curvature'][0, :]
    return outputs


def main(demo=False):
  cloudlog.warning("modeld init")

  sentry.set_tag("daemon", THREAD_NAME)
  cloudlog.bind(daemon=THREAD_NAME)
  setthreadname("modeld")
  config_realtime_process(7, 54)

  cloudlog.warning("setting up CL context")
  cl_context = CLContext()
  cloudlog.warning("CL context ready; loading model")
  model = ModelState(cl_context)
  cloudlog.warning("models loaded, modeld starting")

  # visionipc clients
  while True:
    available_streams = VisionIpcClient.available_streams("camerad", block=False)
    if available_streams:
      use_extra_client = VisionStreamType.VISION_STREAM_WIDE_ROAD in available_streams and VisionStreamType.VISION_STREAM_ROAD in available_streams
      main_wide_camera = VisionStreamType.VISION_STREAM_ROAD not in available_streams
      break
    time.sleep(.1)

  vipc_client_main_stream = VisionStreamType.VISION_STREAM_WIDE_ROAD if main_wide_camera else VisionStreamType.VISION_STREAM_ROAD
  vipc_client_main = VisionIpcClient("camerad", vipc_client_main_stream, True, cl_context)
  vipc_client_extra = VisionIpcClient("camerad", VisionStreamType.VISION_STREAM_WIDE_ROAD, False, cl_context)
  cloudlog.warning(f"vision stream set up, main_wide_camera: {main_wide_camera}, use_extra_client: {use_extra_client}")

  while not vipc_client_main.connect(False):
    time.sleep(0.1)
  while use_extra_client and not vipc_client_extra.connect(False):
    time.sleep(0.1)

  cloudlog.warning(f"connected main cam with buffer size: {vipc_client_main.buffer_len} ({vipc_client_main.width} x {vipc_client_main.height})")
  if use_extra_client:
    cloudlog.warning(f"connected extra cam with buffer size: {vipc_client_extra.buffer_len} ({vipc_client_extra.width} x {vipc_client_extra.height})")

  # messaging
<<<<<<< HEAD
  pm = PubMaster(["modelV2", "modelV2SP", "cameraOdometry"])
=======
  pm = PubMaster(["modelV2", "drivingModelData", "cameraOdometry"])
>>>>>>> 4ef757c4
  sm = SubMaster(["deviceState", "carState", "roadCameraState", "liveCalibration", "driverMonitoringState", "carControl"])

  publish_state = PublishState()
  params = Params()

  # setup filter to track dropped frames
  frame_dropped_filter = FirstOrderFilter(0., 10., 1. / ModelConstants.MODEL_FREQ)
  frame_id = 0
  last_vipc_frame_id = 0
  run_count = 0

  model_transform_main = np.zeros((3, 3), dtype=np.float32)
  model_transform_extra = np.zeros((3, 3), dtype=np.float32)
  live_calib_seen = False
  buf_main, buf_extra = None, None
  meta_main = FrameMeta()
  meta_extra = FrameMeta()


  if demo:
    CP = get_demo_car_params()
  else:
    with car.CarParams.from_bytes(params.get("CarParams", block=True)) as msg:
      CP = msg
  cloudlog.info("modeld got CarParams: %s", CP.carName)

  # TODO this needs more thought, use .2s extra for now to estimate other delays
  steer_delay = CP.steerActuatorDelay + .2

  DH = DesireHelper()

  while True:
    # Keep receiving frames until we are at least 1 frame ahead of previous extra frame
    while meta_main.timestamp_sof < meta_extra.timestamp_sof + 25000000:
      buf_main = vipc_client_main.recv()
      meta_main = FrameMeta(vipc_client_main)
      if buf_main is None:
        break

    if buf_main is None:
      cloudlog.debug("vipc_client_main no frame")
      continue

    if use_extra_client:
      # Keep receiving extra frames until frame id matches main camera
      while True:
        buf_extra = vipc_client_extra.recv()
        meta_extra = FrameMeta(vipc_client_extra)
        if buf_extra is None or meta_main.timestamp_sof < meta_extra.timestamp_sof + 25000000:
          break

      if buf_extra is None:
        cloudlog.debug("vipc_client_extra no frame")
        continue

      if abs(meta_main.timestamp_sof - meta_extra.timestamp_sof) > 10000000:
        cloudlog.error(f"frames out of sync! main: {meta_main.frame_id} ({meta_main.timestamp_sof / 1e9:.5f}),\
                         extra: {meta_extra.frame_id} ({meta_extra.timestamp_sof / 1e9:.5f})")

    else:
      # Use single camera
      buf_extra = buf_main
      meta_extra = meta_main

    sm.update(0)
    desire = DH.desire
    is_rhd = sm["driverMonitoringState"].isRHD
    frame_id = sm["roadCameraState"].frameId
    lateral_control_params = np.array([sm["carState"].vEgo, steer_delay], dtype=np.float32)
    if sm.updated["liveCalibration"] and sm.seen['roadCameraState'] and sm.seen['deviceState']:
      device_from_calib_euler = np.array(sm["liveCalibration"].rpyCalib, dtype=np.float32)
      dc = DEVICE_CAMERAS[(str(sm['deviceState'].deviceType), str(sm['roadCameraState'].sensor))]
      model_transform_main = get_warp_matrix(device_from_calib_euler, dc.ecam.intrinsics if main_wide_camera else dc.fcam.intrinsics, False).astype(np.float32)
      model_transform_extra = get_warp_matrix(device_from_calib_euler, dc.ecam.intrinsics, True).astype(np.float32)
      live_calib_seen = True

    traffic_convention = np.zeros(2)
    traffic_convention[int(is_rhd)] = 1

    vec_desire = np.zeros(ModelConstants.DESIRE_LEN, dtype=np.float32)
    if desire >= 0 and desire < ModelConstants.DESIRE_LEN:
      vec_desire[desire] = 1

    # tracked dropped frames
    vipc_dropped_frames = max(0, meta_main.frame_id - last_vipc_frame_id - 1)
    frames_dropped = frame_dropped_filter.update(min(vipc_dropped_frames, 10))
    if run_count < 10: # let frame drops warm up
      frame_dropped_filter.x = 0.
      frames_dropped = 0.
    run_count = run_count + 1

    frame_drop_ratio = frames_dropped / (1 + frames_dropped)
    prepare_only = vipc_dropped_frames > 0
    if prepare_only:
      cloudlog.error(f"skipping model eval. Dropped {vipc_dropped_frames} frames")

    inputs:dict[str, np.ndarray] = {
      'desire': vec_desire,
      'traffic_convention': traffic_convention,
      'lateral_control_params': lateral_control_params,
      }

    mt1 = time.perf_counter()
    model_output = model.run(buf_main, buf_extra, model_transform_main, model_transform_extra, inputs, prepare_only)
    mt2 = time.perf_counter()
    model_execution_time = mt2 - mt1

    if model_output is not None:
      modelv2_send = messaging.new_message('modelV2')
<<<<<<< HEAD
      modelv2_sp_send = messaging.new_message('modelV2SP')
=======
      drivingdata_send = messaging.new_message('drivingModelData')
>>>>>>> 4ef757c4
      posenet_send = messaging.new_message('cameraOdometry')
      fill_model_msg(drivingdata_send, modelv2_send, model_output, publish_state, meta_main.frame_id, meta_extra.frame_id, frame_id,
                     frame_drop_ratio, meta_main.timestamp_eof, model_execution_time, live_calib_seen)

      desire_state = modelv2_send.modelV2.meta.desireState
      l_lane_change_prob = desire_state[log.Desire.laneChangeLeft]
      r_lane_change_prob = desire_state[log.Desire.laneChangeRight]
      lane_change_prob = l_lane_change_prob + r_lane_change_prob
      DH.update(sm['carState'], sm['carControl'].latActive, lane_change_prob)
      modelv2_send.modelV2.meta.laneChangeState = DH.lane_change_state
      modelv2_send.modelV2.meta.laneChangeDirection = DH.lane_change_direction
<<<<<<< HEAD
      modelv2_sp_send.valid = True
      modelv2_sp_send.modelV2SP.laneChangePrev = DH.prev_lane_change

      fill_pose_msg(posenet_send, model_output, meta_main.frame_id, vipc_dropped_frames, meta_main.timestamp_eof, live_calib_seen)
      pm.send('modelV2', modelv2_send)
      pm.send('modelV2SP', modelv2_sp_send)
=======
      drivingdata_send.drivingModelData.meta.laneChangeState = DH.lane_change_state
      drivingdata_send.drivingModelData.meta.laneChangeDirection = DH.lane_change_direction

      fill_pose_msg(posenet_send, model_output, meta_main.frame_id, vipc_dropped_frames, meta_main.timestamp_eof, live_calib_seen)
      pm.send('modelV2', modelv2_send)
      pm.send('drivingModelData', drivingdata_send)
>>>>>>> 4ef757c4
      pm.send('cameraOdometry', posenet_send)

    last_vipc_frame_id = meta_main.frame_id


if __name__ == "__main__":
  try:
    import argparse
    parser = argparse.ArgumentParser()
    parser.add_argument('--demo', action='store_true', help='A boolean for demo mode.')
    args = parser.parse_args()
    main(demo=args.demo)
  except KeyboardInterrupt:
    cloudlog.warning(f"child {THREAD_NAME} got SIGINT")
  except Exception:
    sentry.capture_exception()
    raise<|MERGE_RESOLUTION|>--- conflicted
+++ resolved
@@ -149,11 +149,7 @@
     cloudlog.warning(f"connected extra cam with buffer size: {vipc_client_extra.buffer_len} ({vipc_client_extra.width} x {vipc_client_extra.height})")
 
   # messaging
-<<<<<<< HEAD
-  pm = PubMaster(["modelV2", "modelV2SP", "cameraOdometry"])
-=======
-  pm = PubMaster(["modelV2", "drivingModelData", "cameraOdometry"])
->>>>>>> 4ef757c4
+  pm = PubMaster(["modelV2", "modelV2SP", "drivingModelData", "cameraOdometry"])
   sm = SubMaster(["deviceState", "carState", "roadCameraState", "liveCalibration", "driverMonitoringState", "carControl"])
 
   publish_state = PublishState()
@@ -263,11 +259,8 @@
 
     if model_output is not None:
       modelv2_send = messaging.new_message('modelV2')
-<<<<<<< HEAD
       modelv2_sp_send = messaging.new_message('modelV2SP')
-=======
       drivingdata_send = messaging.new_message('drivingModelData')
->>>>>>> 4ef757c4
       posenet_send = messaging.new_message('cameraOdometry')
       fill_model_msg(drivingdata_send, modelv2_send, model_output, publish_state, meta_main.frame_id, meta_extra.frame_id, frame_id,
                      frame_drop_ratio, meta_main.timestamp_eof, model_execution_time, live_calib_seen)
@@ -279,21 +272,16 @@
       DH.update(sm['carState'], sm['carControl'].latActive, lane_change_prob)
       modelv2_send.modelV2.meta.laneChangeState = DH.lane_change_state
       modelv2_send.modelV2.meta.laneChangeDirection = DH.lane_change_direction
-<<<<<<< HEAD
       modelv2_sp_send.valid = True
       modelv2_sp_send.modelV2SP.laneChangePrev = DH.prev_lane_change
+
+      drivingdata_send.drivingModelData.meta.laneChangeState = DH.lane_change_state
+      drivingdata_send.drivingModelData.meta.laneChangeDirection = DH.lane_change_direction
 
       fill_pose_msg(posenet_send, model_output, meta_main.frame_id, vipc_dropped_frames, meta_main.timestamp_eof, live_calib_seen)
       pm.send('modelV2', modelv2_send)
       pm.send('modelV2SP', modelv2_sp_send)
-=======
-      drivingdata_send.drivingModelData.meta.laneChangeState = DH.lane_change_state
-      drivingdata_send.drivingModelData.meta.laneChangeDirection = DH.lane_change_direction
-
-      fill_pose_msg(posenet_send, model_output, meta_main.frame_id, vipc_dropped_frames, meta_main.timestamp_eof, live_calib_seen)
-      pm.send('modelV2', modelv2_send)
       pm.send('drivingModelData', drivingdata_send)
->>>>>>> 4ef757c4
       pm.send('cameraOdometry', posenet_send)
 
     last_vipc_frame_id = meta_main.frame_id
