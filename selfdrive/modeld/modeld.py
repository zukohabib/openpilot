--- conflicted
+++ resolved
@@ -68,6 +68,7 @@
       'lateral_control_params': np.zeros(ModelConstants.LATERAL_CONTROL_PARAMS_LEN, dtype=np.float32),
       'prev_desired_curv': np.zeros(ModelConstants.PREV_DESIRED_CURV_LEN * (ModelConstants.HISTORY_BUFFER_LEN+1), dtype=np.float32),
     }
+    _inputs_2 = {}
     if self.custom_model and self.model_gen != 0:
       if self.model_gen == 1:
         _inputs = {
@@ -78,18 +79,17 @@
           'lateral_control_params': np.zeros(ModelConstants.LATERAL_CONTROL_PARAMS_LEN, dtype=np.float32),
           'prev_desired_curvs': np.zeros(ModelConstants.PREV_DESIRED_CURVS_LEN, dtype=np.float32),
         }
+      if self.model_gen != 4:
+        _inputs_2 = {
+          'nav_features': np.zeros(ModelConstants.NAV_FEATURE_LEN, dtype=np.float32),
+          'nav_instructions': np.zeros(ModelConstants.NAV_INSTRUCTION_LEN, dtype=np.float32),
+        }
 
     self.inputs = {
       'desire': np.zeros(ModelConstants.DESIRE_LEN * (ModelConstants.HISTORY_BUFFER_LEN+1), dtype=np.float32),
       'traffic_convention': np.zeros(ModelConstants.TRAFFIC_CONVENTION_LEN, dtype=np.float32),
-<<<<<<< HEAD
       **_inputs,
-      'nav_features': np.zeros(ModelConstants.NAV_FEATURE_LEN, dtype=np.float32),
-      'nav_instructions': np.zeros(ModelConstants.NAV_INSTRUCTION_LEN, dtype=np.float32),
-=======
-      'lateral_control_params': np.zeros(ModelConstants.LATERAL_CONTROL_PARAMS_LEN, dtype=np.float32),
-      'prev_desired_curv': np.zeros(ModelConstants.PREV_DESIRED_CURV_LEN * (ModelConstants.HISTORY_BUFFER_LEN+1), dtype=np.float32),
->>>>>>> 3adbebd7
+      **_inputs_2,
       'features_buffer': np.zeros(ModelConstants.HISTORY_BUFFER_LEN * ModelConstants.FEATURE_LEN, dtype=np.float32),
     }
 
@@ -131,14 +131,11 @@
     self.prev_desire[:] = inputs['desire']
 
     self.inputs['traffic_convention'][:] = inputs['traffic_convention']
-<<<<<<< HEAD
     if not (self.custom_model and self.model_gen == 1):
       self.inputs['lateral_control_params'][:] = inputs['lateral_control_params']
-    self.inputs['nav_features'][:] = inputs['nav_features']
-    self.inputs['nav_instructions'][:] = inputs['nav_instructions']
-=======
-    self.inputs['lateral_control_params'][:] = inputs['lateral_control_params']
->>>>>>> 3adbebd7
+    if not (self.custom_model and self.model_gen == 4):
+      self.inputs['nav_features'][:] = inputs['nav_features']
+      self.inputs['nav_instructions'][:] = inputs['nav_instructions']
 
     # if getCLBuffer is not None, frame will be None
     self.model.setInputBuffer("input_imgs", self.frame.prepare(buf, transform.flatten(), self.model.getCLBuffer("input_imgs")))
@@ -203,17 +200,17 @@
   if use_extra_client:
     cloudlog.warning(f"connected extra cam with buffer size: {vipc_client_extra.buffer_len} ({vipc_client_extra.width} x {vipc_client_extra.height})")
 
-  # messaging
-  pm = PubMaster(["modelV2", "modelV2SP", "cameraOdometry"])
-<<<<<<< HEAD
-  sm = SubMaster(["carState", "roadCameraState", "liveCalibration", "driverMonitoringState", "navModel", "navInstruction", "carControl", "lateralPlanDEPRECATED", "lateralPlanSPDEPRECATED"])
-=======
-  sm = SubMaster(["deviceState", "carState", "roadCameraState", "liveCalibration", "driverMonitoringState", "carControl"])
->>>>>>> 3adbebd7
-
-  publish_state = PublishState()
   params = Params()
   custom_model, model_gen = get_model_generation(params)
+
+  # messaging
+  extended_svs = ["lateralPlanDEPRECATED", "lateralPlanSPDEPRECATED"]
+  if custom_model and model_gen != 4:
+    extended_svs += ["navModelDEPRECATED", "navInstructionDEPRECATED"]
+  pm = PubMaster(["modelV2", "modelV2SP", "cameraOdometry"])
+  sm = SubMaster(["deviceState", "carState", "roadCameraState", "liveCalibration", "driverMonitoringState", "carControl"] + extended_svs)
+
+  publish_state = PublishState()
 
   # setup filter to track dropped frames
   frame_dropped_filter = FirstOrderFilter(0., 10., 1. / ModelConstants.MODEL_FREQ)
@@ -224,13 +221,11 @@
   model_transform_main = np.zeros((3, 3), dtype=np.float32)
   model_transform_extra = np.zeros((3, 3), dtype=np.float32)
   live_calib_seen = False
-<<<<<<< HEAD
   if custom_model and model_gen == 1:
     driving_style = np.array([1, 0, 0, 0, 0, 1, 0, 0, 0, 0, 0, 0], dtype=np.float32)
-  nav_features = np.zeros(ModelConstants.NAV_FEATURE_LEN, dtype=np.float32)
-  nav_instructions = np.zeros(ModelConstants.NAV_INSTRUCTION_LEN, dtype=np.float32)
-=======
->>>>>>> 3adbebd7
+  if custom_model and model_gen != 4:
+    nav_features = np.zeros(ModelConstants.NAV_FEATURE_LEN, dtype=np.float32)
+    nav_instructions = np.zeros(ModelConstants.NAV_INSTRUCTION_LEN, dtype=np.float32)
   buf_main, buf_extra = None, None
   meta_main = FrameMeta()
   meta_extra = FrameMeta()
@@ -286,14 +281,9 @@
     desire = sm["lateralPlanDEPRECATED"].desire.raw if custom_model and model_gen == 1 else DH.desire
     is_rhd = sm["driverMonitoringState"].isRHD
     frame_id = sm["roadCameraState"].frameId
-<<<<<<< HEAD
     if not (custom_model and model_gen == 1):
       lateral_control_params = np.array([sm["carState"].vEgo, steer_delay], dtype=np.float32)
-    if sm.updated["liveCalibration"]:
-=======
-    lateral_control_params = np.array([sm["carState"].vEgo, steer_delay], dtype=np.float32)
     if sm.updated["liveCalibration"] and sm.seen['roadCameraState'] and sm.seen['deviceState']:
->>>>>>> 3adbebd7
       device_from_calib_euler = np.array(sm["liveCalibration"].rpyCalib, dtype=np.float32)
       dc = DEVICE_CAMERAS[(str(sm['deviceState'].deviceType), str(sm['roadCameraState'].sensor))]
       model_transform_main = get_warp_matrix(device_from_calib_euler, dc.ecam.intrinsics if main_wide_camera else dc.fcam.intrinsics, False).astype(np.float32)
@@ -307,33 +297,33 @@
     if desire >= 0 and desire < ModelConstants.DESIRE_LEN:
       vec_desire[desire] = 1
 
-<<<<<<< HEAD
-    # Enable/disable nav features
-    timestamp_llk = sm["navModel"].locationMonoTime
-    nav_valid = sm.valid["navModel"] # and (nanos_since_boot() - timestamp_llk < 1e9)
-    nav_enabled = nav_valid
-
-    if not nav_enabled:
-      nav_features[:] = 0
-      nav_instructions[:] = 0
-
-    if nav_enabled and sm.updated["navModel"]:
-      nav_features = np.array(sm["navModel"].features)
-
-    if nav_enabled and sm.updated["navInstruction"]:
-      nav_instructions[:] = 0
-      for maneuver in sm["navInstruction"].allManeuvers:
-        distance_idx = 25 + int(maneuver.distance / 20)
-        direction_idx = 0
-        if maneuver.modifier in ("left", "slight left", "sharp left"):
-          direction_idx = 1
-        if maneuver.modifier in ("right", "slight right", "sharp right"):
-          direction_idx = 2
-        if 0 <= distance_idx < 50:
-          nav_instructions[distance_idx*3 + direction_idx] = 1
-
-=======
->>>>>>> 3adbebd7
+    timestamp_llk = 0
+    nav_enabled = False
+    if custom_model and model_gen != 4:
+      # Enable/disable nav features
+      timestamp_llk = sm["navModelDEPRECATED"].locationMonoTime
+      nav_valid = sm.valid["navModelDEPRECATED"] # and (nanos_since_boot() - timestamp_llk < 1e9)
+      nav_enabled = nav_valid and params.get_bool("ExperimentalMode")
+
+      if not nav_enabled:
+        nav_features[:] = 0
+        nav_instructions[:] = 0
+
+      if nav_enabled and sm.updated["navModelDEPRECATED"]:
+        nav_features = np.array(sm["navModelDEPRECATED"].features)
+
+      if nav_enabled and sm.updated["navInstructionDEPRECATED"]:
+        nav_instructions[:] = 0
+        for maneuver in sm["navInstructionDEPRECATED"].allManeuvers:
+          distance_idx = 25 + int(maneuver.distance / 20)
+          direction_idx = 0
+          if maneuver.modifier in ("left", "slight left", "sharp left"):
+            direction_idx = 1
+          if maneuver.modifier in ("right", "slight right", "sharp right"):
+            direction_idx = 2
+          if 0 <= distance_idx < 50:
+            nav_instructions[distance_idx*3 + direction_idx] = 1
+
     # tracked dropped frames
     vipc_dropped_frames = max(0, meta_main.frame_id - last_vipc_frame_id - 1)
     frames_dropped = frame_dropped_filter.update(min(vipc_dropped_frames, 10))
@@ -355,18 +345,20 @@
       _inputs = {
         'lateral_control_params': lateral_control_params
       }
+    if custom_model and model_gen != 4:
+      _inputs_2 = {
+        'nav_features': nav_features,
+        'nav_instructions': nav_instructions
+      }
+    else:
+      _inputs_2 = {}
 
     inputs:dict[str, np.ndarray] = {
       'desire': vec_desire,
       'traffic_convention': traffic_convention,
-<<<<<<< HEAD
       **_inputs,
-      'nav_features': nav_features,
-      'nav_instructions': nav_instructions}
-=======
-      'lateral_control_params': lateral_control_params,
+      **_inputs_2,
       }
->>>>>>> 3adbebd7
 
     mt1 = time.perf_counter()
     model_output = model.run(buf_main, buf_extra, model_transform_main, model_transform_extra, inputs, prepare_only)
@@ -379,8 +371,8 @@
       modelv2_send = messaging.new_message('modelV2')
       posenet_send = messaging.new_message('cameraOdometry')
       fill_model_msg(modelv2_send, model_output, publish_state, meta_main.frame_id, meta_extra.frame_id, frame_id, frame_drop_ratio,
-<<<<<<< HEAD
-                      meta_main.timestamp_eof, timestamp_llk, model_execution_time, nav_enabled, live_calib_seen, custom_model and model_gen == 1)
+                      meta_main.timestamp_eof, timestamp_llk, model_execution_time, nav_enabled, live_calib_seen,
+                      custom_model and model_gen == 1, custom_model and model_gen != 4)
 
       if not (custom_model and model_gen == 1):
         desire_state = modelv2_send.modelV2.meta.desireState
@@ -390,19 +382,6 @@
         DH.update(sm['carState'], sm['carControl'].latActive, lane_change_prob, lat_plan_sp=lat_plan_sp)
         modelv2_send.modelV2.meta.laneChangeState = DH.lane_change_state
         modelv2_send.modelV2.meta.laneChangeDirection = DH.lane_change_direction
-=======
-                      meta_main.timestamp_eof, model_execution_time, live_calib_seen)
-
-      desire_state = modelv2_send.modelV2.meta.desireState
-      l_lane_change_prob = desire_state[log.Desire.laneChangeLeft]
-      r_lane_change_prob = desire_state[log.Desire.laneChangeRight]
-      lane_change_prob = l_lane_change_prob + r_lane_change_prob
-      DH.update(sm['carState'], sm['carControl'].latActive, lane_change_prob)
-      modelv2_send.modelV2.meta.laneChangeState = DH.lane_change_state
-      modelv2_send.modelV2.meta.laneChangeDirection = DH.lane_change_direction
-      modelv2_sp_send.valid = True
-      modelv2_sp_send.modelV2SP.laneChangePrev = DH.prev_lane_change
->>>>>>> 3adbebd7
 
       fill_pose_msg(posenet_send, model_output, meta_main.frame_id, vipc_dropped_frames, meta_main.timestamp_eof, live_calib_seen)
       pm.send('modelV2', modelv2_send)
