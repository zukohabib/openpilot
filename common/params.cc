#include "common/params.h"

#include <dirent.h>
#include <sys/file.h>

#include <algorithm>
#include <cassert>
#include <csignal>
#include <unordered_map>

#include "common/queue.h"
#include "common/swaglog.h"
#include "common/util.h"
#include "system/hardware/hw.h"

namespace {

volatile sig_atomic_t params_do_exit = 0;
void params_sig_handler(int signal) {
  params_do_exit = 1;
}

int fsync_dir(const std::string &path) {
  int result = -1;
  int fd = HANDLE_EINTR(open(path.c_str(), O_RDONLY, 0755));
  if (fd >= 0) {
    result = fsync(fd);
    close(fd);
  }
  return result;
}

bool create_params_path(const std::string &param_path, const std::string &key_path) {
  // Make sure params path exists
  if (!util::file_exists(param_path) && !util::create_directories(param_path, 0775)) {
    return false;
  }

  // See if the symlink exists, otherwise create it
  if (!util::file_exists(key_path)) {
    // 1) Create temp folder
    // 2) Symlink it to temp link
    // 3) Move symlink to <params>/d

    std::string tmp_path = param_path + "/.tmp_XXXXXX";
    // this should be OK since mkdtemp just replaces characters in place
    char *tmp_dir = mkdtemp((char *)tmp_path.c_str());
    if (tmp_dir == NULL) {
      return false;
    }

    std::string link_path = std::string(tmp_dir) + ".link";
    if (symlink(tmp_dir, link_path.c_str()) != 0) {
      return false;
    }

    // don't return false if it has been created by other
    if (rename(link_path.c_str(), key_path.c_str()) != 0 && errno != EEXIST) {
      return false;
    }
  }

  return true;
}

std::string ensure_params_path(const std::string &prefix, const std::string &path = {}) {
  std::string params_path = path.empty() ? Path::params() : path;
  if (!create_params_path(params_path, params_path + prefix)) {
    throw std::runtime_error(util::string_format(
        "Failed to ensure params path, errno=%d, path=%s, param_prefix=%s",
        errno, params_path.c_str(), prefix.c_str()));
  }
  return params_path;
}

class FileLock {
public:
  FileLock(const std::string &fn) {
    fd_ = HANDLE_EINTR(open(fn.c_str(), O_CREAT, 0775));
    if (fd_ < 0 || HANDLE_EINTR(flock(fd_, LOCK_EX)) < 0) {
      LOGE("Failed to lock file %s, errno=%d", fn.c_str(), errno);
    }
  }
  ~FileLock() { close(fd_); }

private:
  int fd_ = -1;
};

std::unordered_map<std::string, uint32_t> keys = {
    {"AccessToken", CLEAR_ON_MANAGER_START | DONT_LOG},
    {"ApiCache_Device", PERSISTENT},
    {"ApiCache_NavDestinations", PERSISTENT},
    {"AssistNowToken", PERSISTENT},
    {"AthenadPid", PERSISTENT},
    {"AthenadUploadQueue", PERSISTENT},
    {"AthenadRecentlyViewedRoutes", PERSISTENT},
    {"BootCount", PERSISTENT},
    {"CalibrationParams", PERSISTENT},
    {"CameraDebugExpGain", CLEAR_ON_MANAGER_START},
    {"CameraDebugExpTime", CLEAR_ON_MANAGER_START},
    {"CarBatteryCapacity", PERSISTENT},
    {"CarParams", CLEAR_ON_MANAGER_START | CLEAR_ON_ONROAD_TRANSITION},
    {"CarParamsCache", CLEAR_ON_MANAGER_START},
    {"CarParamsPersistent", PERSISTENT},
    {"CarParamsPrevRoute", PERSISTENT},
    {"CarVin", CLEAR_ON_MANAGER_START | CLEAR_ON_ONROAD_TRANSITION},
    {"CompletedTrainingVersion", PERSISTENT},
    {"ControlsReady", CLEAR_ON_MANAGER_START | CLEAR_ON_ONROAD_TRANSITION},
    {"CurrentBootlog", PERSISTENT},
    {"CurrentRoute", CLEAR_ON_MANAGER_START | CLEAR_ON_ONROAD_TRANSITION},
    {"DisableLogging", CLEAR_ON_MANAGER_START | CLEAR_ON_ONROAD_TRANSITION},
    {"DisablePowerDown", PERSISTENT},
    {"DisableUpdates", PERSISTENT},
    {"DisengageOnAccelerator", PERSISTENT},
    {"DmModelInitialized", CLEAR_ON_ONROAD_TRANSITION},
    {"DongleId", PERSISTENT},
    {"DoReboot", CLEAR_ON_MANAGER_START},
    {"DoShutdown", CLEAR_ON_MANAGER_START},
    {"DoUninstall", CLEAR_ON_MANAGER_START},
    {"ExperimentalLongitudinalEnabled", PERSISTENT | DEVELOPMENT_ONLY},
    {"ExperimentalMode", PERSISTENT},
    {"ExperimentalModeConfirmed", PERSISTENT},
    {"FirmwareQueryDone", CLEAR_ON_MANAGER_START | CLEAR_ON_ONROAD_TRANSITION},
    {"ForcePowerDown", PERSISTENT},
    {"GitBranch", PERSISTENT},
    {"GitCommit", PERSISTENT},
    {"GitCommitDate", PERSISTENT},
    {"GitDiff", PERSISTENT},
    {"GithubSshKeys", PERSISTENT},
    {"GithubUsername", PERSISTENT},
    {"GitRemote", PERSISTENT},
    {"GsmApn", PERSISTENT},
    {"GsmMetered", PERSISTENT},
    {"GsmRoaming", PERSISTENT},
    {"HardwareSerial", PERSISTENT},
    {"HasAcceptedTerms", PERSISTENT},
    {"IMEI", PERSISTENT},
    {"InstallDate", PERSISTENT},
    {"IsDriverViewEnabled", CLEAR_ON_MANAGER_START},
    {"IsEngaged", PERSISTENT},
    {"IsLdwEnabled", PERSISTENT},
    {"IsMetric", PERSISTENT},
    {"IsOffroad", CLEAR_ON_MANAGER_START},
    {"IsOnroad", PERSISTENT},
    {"IsRhdDetected", PERSISTENT},
    {"IsReleaseBranch", CLEAR_ON_MANAGER_START},
    {"IsTakingSnapshot", CLEAR_ON_MANAGER_START},
    {"IsTestedBranch", CLEAR_ON_MANAGER_START},
    {"JoystickDebugMode", CLEAR_ON_MANAGER_START | CLEAR_ON_OFFROAD_TRANSITION},
    {"LanguageSetting", PERSISTENT},
    {"LastAthenaPingTime", CLEAR_ON_MANAGER_START},
    {"LastGPSPosition", PERSISTENT},
    {"LastManagerExitReason", CLEAR_ON_MANAGER_START},
    {"LastOffroadStatusPacket", CLEAR_ON_MANAGER_START | CLEAR_ON_OFFROAD_TRANSITION},
    {"LastPowerDropDetected", CLEAR_ON_MANAGER_START},
    {"LastUpdateException", CLEAR_ON_MANAGER_START},
    {"LastUpdateTime", PERSISTENT},
    {"LiveParameters", PERSISTENT},
    {"LiveTorqueParameters", PERSISTENT | DONT_LOG},
    {"LongitudinalPersonality", PERSISTENT},
    {"NavDestination", CLEAR_ON_MANAGER_START | CLEAR_ON_OFFROAD_TRANSITION},
    {"NavDestinationWaypoints", CLEAR_ON_MANAGER_START | CLEAR_ON_OFFROAD_TRANSITION},
    {"NavPastDestinations", PERSISTENT},
    {"NavSettingLeftSide", PERSISTENT},
    {"NavSettingTime24h", PERSISTENT},
    {"NetworkMetered", PERSISTENT},
    {"ObdMultiplexingChanged", CLEAR_ON_MANAGER_START | CLEAR_ON_ONROAD_TRANSITION},
    {"ObdMultiplexingEnabled", CLEAR_ON_MANAGER_START | CLEAR_ON_ONROAD_TRANSITION},
    {"Offroad_BadNvme", CLEAR_ON_MANAGER_START},
    {"Offroad_CarUnrecognized", CLEAR_ON_MANAGER_START | CLEAR_ON_ONROAD_TRANSITION},
    {"Offroad_ConnectivityNeeded", CLEAR_ON_MANAGER_START},
    {"Offroad_ConnectivityNeededPrompt", CLEAR_ON_MANAGER_START},
    {"Offroad_InvalidTime", CLEAR_ON_MANAGER_START},
    {"Offroad_IsTakingSnapshot", CLEAR_ON_MANAGER_START},
    {"Offroad_NeosUpdate", CLEAR_ON_MANAGER_START},
    {"Offroad_NoFirmware", CLEAR_ON_MANAGER_START | CLEAR_ON_ONROAD_TRANSITION},
    {"Offroad_Recalibration", CLEAR_ON_MANAGER_START | CLEAR_ON_ONROAD_TRANSITION},
    {"Offroad_StorageMissing", CLEAR_ON_MANAGER_START},
    {"Offroad_TemperatureTooHigh", CLEAR_ON_MANAGER_START},
    {"Offroad_UnofficialHardware", CLEAR_ON_MANAGER_START},
    {"Offroad_UpdateFailed", CLEAR_ON_MANAGER_START},
    {"OpenpilotEnabledToggle", PERSISTENT},
    {"PandaHeartbeatLost", CLEAR_ON_MANAGER_START | CLEAR_ON_OFFROAD_TRANSITION},
    {"PandaSomResetTriggered", CLEAR_ON_MANAGER_START | CLEAR_ON_OFFROAD_TRANSITION},
    {"PandaSignatures", CLEAR_ON_MANAGER_START},
    {"PrimeType", PERSISTENT},
    {"RecordFront", PERSISTENT},
    {"RecordFrontLock", PERSISTENT},  // for the internal fleet
    {"ReplayControlsState", CLEAR_ON_MANAGER_START | CLEAR_ON_ONROAD_TRANSITION},
    {"SnoozeUpdate", CLEAR_ON_MANAGER_START | CLEAR_ON_OFFROAD_TRANSITION},
    {"SshEnabled", PERSISTENT},
    {"TermsVersion", PERSISTENT},
    {"Timezone", PERSISTENT},
    {"TrainingVersion", PERSISTENT},
    {"UbloxAvailable", PERSISTENT},
    {"UpdateAvailable", CLEAR_ON_MANAGER_START | CLEAR_ON_ONROAD_TRANSITION},
    {"UpdateFailedCount", CLEAR_ON_MANAGER_START},
    {"UpdaterAvailableBranches", PERSISTENT},
    {"UpdaterCurrentDescription", CLEAR_ON_MANAGER_START},
    {"UpdaterCurrentReleaseNotes", CLEAR_ON_MANAGER_START},
    {"UpdaterFetchAvailable", CLEAR_ON_MANAGER_START},
    {"UpdaterNewDescription", CLEAR_ON_MANAGER_START},
    {"UpdaterNewReleaseNotes", CLEAR_ON_MANAGER_START},
    {"UpdaterState", CLEAR_ON_MANAGER_START},
    {"UpdaterTargetBranch", CLEAR_ON_MANAGER_START},
    {"UpdaterLastFetchTime", PERSISTENT},
    {"Version", PERSISTENT},
    {"VisionRadarToggle", PERSISTENT},
<<<<<<< HEAD
    {"WheeledBody", PERSISTENT},

    {"AccMadsCombo", PERSISTENT},
    {"AmapKey1", PERSISTENT},
    {"AmapKey2", PERSISTENT},
    {"AutoLaneChangeTimer", PERSISTENT},
    {"AutoLaneChangeBsmDelay", PERSISTENT},
    {"BelowSpeedPause", PERSISTENT},
    {"BrakeLights", PERSISTENT},
    {"BrightnessControl", PERSISTENT},
    {"ButtonAutoHide", PERSISTENT},
    {"CameraControl", PERSISTENT},
    {"CameraControlToggle", PERSISTENT},
    {"CameraOffset", PERSISTENT},
    {"CarModel", PERSISTENT},
    {"CarModelText", PERSISTENT},
    {"ChevronInfo", PERSISTENT},
    {"CustomBootScreen", PERSISTENT},
    {"CustomMapboxTokenPk", PERSISTENT},
    {"CustomMapboxTokenSk", PERSISTENT},
    {"CustomOffsets", PERSISTENT},
    {"CustomStockLong", PERSISTENT},
    {"CustomTorqueLateral", PERSISTENT},
    {"DevUI", PERSISTENT},
    {"DevUIInfo", PERSISTENT},
    {"DisableOnroadUploads", PERSISTENT},
    {"DisengageLateralOnBrake", PERSISTENT},
    {"DynamicExperimentalControl", PERSISTENT},
    {"DynamicExperimentalControlToggle", PERSISTENT},
    {"DynamicLaneProfile", PERSISTENT},
    {"DynamicLaneProfileToggle", PERSISTENT},
    {"EnableAmap", PERSISTENT},
    {"EnableDebugSnapshot", PERSISTENT},
    {"EnableGmap", PERSISTENT},
    {"EnableMads", PERSISTENT},
    {"EndToEndLongAlertLead", PERSISTENT},
    {"EndToEndLongAlertLight", PERSISTENT},
    {"EndToEndLongAlertUI", PERSISTENT},
    {"EndToEndLongToggle", PERSISTENT},
    {"EnforceTorqueLateral", PERSISTENT},
    {"EnhancedScc", PERSISTENT},
    {"FleetManagerPin", PERSISTENT},
    {"GapAdjustCruise", PERSISTENT},
    {"GapAdjustCruiseMax", PERSISTENT},
    {"GapAdjustCruiseMin", PERSISTENT},
    {"GapAdjustCruiseMode", PERSISTENT},
    {"GapAdjustCruiseTr", PERSISTENT},
    {"GmapKey", PERSISTENT},
    {"HandsOnWheelMonitoring", PERSISTENT},
    {"HideVEgoUi", PERSISTENT},
    {"HkgSmoothStop", PERSISTENT},
    {"HotspotOnBoot", PERSISTENT},
    {"LastCarModel", PERSISTENT},
    {"LastSpeedLimitSignTap", PERSISTENT},
    {"LiveTorque", PERSISTENT},
    {"LkasToggle", PERSISTENT},
    {"MadsCruiseMain", PERSISTENT},
    {"MadsIconToggle", PERSISTENT},
    {"MapboxFullScreen", PERSISTENT},
    {"MaxTimeOffroad", PERSISTENT},
    {"OnroadScreenOff", PERSISTENT},
    {"OnroadScreenOffBrightness", PERSISTENT},
    {"OnroadScreenOffEvent", PERSISTENT},
    {"OsmDbUpdatesCheck", PERSISTENT},
    {"OsmLocal", PERSISTENT},
    {"OsmLocalDb", PERSISTENT},
    {"OsmLocationName", PERSISTENT},
    {"OsmLocationTitle", PERSISTENT},
    {"OsmLocationUrl", PERSISTENT},
    {"OsmWayTest", PERSISTENT},
    {"PathOffset", PERSISTENT},
    {"QuietDrive", PERSISTENT},
    {"RoadEdge", PERSISTENT},
    {"ReverseAccChange", PERSISTENT},
    {"ReverseDmCam", PERSISTENT},
    {"ScreenRecorder", PERSISTENT},
    {"ShowDebugUI", PERSISTENT},
    {"SidebarTemperature", PERSISTENT},
    {"SidebarTemperatureOptions", PERSISTENT},
    {"SpeedLimitControl", PERSISTENT},
    {"SpeedLimitPercOffset", PERSISTENT},
    {"SpeedLimitValueOffset", PERSISTENT},
    {"SpeedLimitOffsetType", PERSISTENT},
    {"StandStillTimer", PERSISTENT},
    {"StockLongToyota", PERSISTENT},
    {"TorqueDeadzoneDeg", PERSISTENT},
    {"TorqueFriction", PERSISTENT},
    {"TorqueMaxLatAccel", PERSISTENT},
    {"ToyotaTSS2Long", PERSISTENT},
    {"TrueVEgoUi", PERSISTENT},
    {"TurnSpeedControl", PERSISTENT},
    {"TurnVisionControl", PERSISTENT},
    {"VisionCurveLaneless", PERSISTENT},
    {"VwAccType", PERSISTENT},
    {"Offroad_SupersededUpdate", PERSISTENT},
=======
>>>>>>> 56e343b3
};

} // namespace


Params::Params(const std::string &path) {
  params_prefix = "/" + util::getenv("OPENPILOT_PREFIX", "d");
  params_path = ensure_params_path(params_prefix, path);
}

Params::~Params() {
  if (future.valid()) {
    future.wait();
  }
  assert(queue.empty());
}

std::vector<std::string> Params::allKeys() const {
  std::vector<std::string> ret;
  for (auto &p : keys) {
    ret.push_back(p.first);
  }
  return ret;
}

bool Params::checkKey(const std::string &key) {
  return keys.find(key) != keys.end();
}

ParamKeyType Params::getKeyType(const std::string &key) {
  return static_cast<ParamKeyType>(keys[key]);
}

int Params::put(const char* key, const char* value, size_t value_size) {
  // Information about safely and atomically writing a file: https://lwn.net/Articles/457667/
  // 1) Create temp file
  // 2) Write data to temp file
  // 3) fsync() the temp file
  // 4) rename the temp file to the real name
  // 5) fsync() the containing directory
  std::string tmp_path = params_path + "/.tmp_value_XXXXXX";
  int tmp_fd = mkstemp((char*)tmp_path.c_str());
  if (tmp_fd < 0) return -1;

  int result = -1;
  do {
    // Write value to temp.
    ssize_t bytes_written = HANDLE_EINTR(write(tmp_fd, value, value_size));
    if (bytes_written < 0 || (size_t)bytes_written != value_size) {
      result = -20;
      break;
    }

    // fsync to force persist the changes.
    if ((result = fsync(tmp_fd)) < 0) break;

    FileLock file_lock(params_path + "/.lock");

    // Move temp into place.
    if ((result = rename(tmp_path.c_str(), getParamPath(key).c_str())) < 0) break;

    // fsync parent directory
    result = fsync_dir(getParamPath());
  } while (false);

  close(tmp_fd);
  ::unlink(tmp_path.c_str());
  return result;
}

int Params::remove(const std::string &key) {
  FileLock file_lock(params_path + "/.lock");
  int result = unlink(getParamPath(key).c_str());
  if (result != 0) {
    return result;
  }
  return fsync_dir(getParamPath());
}

std::string Params::get(const std::string &key, bool block) {
  if (!block) {
    return util::read_file(getParamPath(key));
  } else {
    // blocking read until successful
    params_do_exit = 0;
    void (*prev_handler_sigint)(int) = std::signal(SIGINT, params_sig_handler);
    void (*prev_handler_sigterm)(int) = std::signal(SIGTERM, params_sig_handler);

    std::string value;
    while (!params_do_exit) {
      if (value = util::read_file(getParamPath(key)); !value.empty()) {
        break;
      }
      util::sleep_for(100);  // 0.1 s
    }

    std::signal(SIGINT, prev_handler_sigint);
    std::signal(SIGTERM, prev_handler_sigterm);
    return value;
  }
}

std::map<std::string, std::string> Params::readAll() {
  FileLock file_lock(params_path + "/.lock");
  return util::read_files_in_dir(getParamPath());
}

void Params::clearAll(ParamKeyType key_type) {
  FileLock file_lock(params_path + "/.lock");

  // 1) delete params of key_type
  // 2) delete files that are not defined in the keys.
  if (DIR *d = opendir(getParamPath().c_str())) {
    struct dirent *de = NULL;
    while ((de = readdir(d))) {
      if (de->d_type != DT_DIR) {
        auto it = keys.find(de->d_name);
        if (it == keys.end() || (it->second & key_type)) {
          unlink(getParamPath(de->d_name).c_str());
        }
      }
    }
    closedir(d);
  }

  fsync_dir(getParamPath());
}

void Params::putNonBlocking(const std::string &key, const std::string &val) {
   queue.push(std::make_pair(key, val));
  // start thread on demand
  if (!future.valid() || future.wait_for(std::chrono::milliseconds(0)) == std::future_status::ready) {
    future = std::async(std::launch::async, &Params::asyncWriteThread, this);
  }
}

void Params::asyncWriteThread() {
  // TODO: write the latest one if a key has multiple values in the queue.
  std::pair<std::string, std::string> p;
  while (queue.try_pop(p, 0)) {
    // Params::put is Thread-Safe
    put(p.first, p.second);
  }
}<|MERGE_RESOLUTION|>--- conflicted
+++ resolved
@@ -207,8 +207,6 @@
     {"UpdaterLastFetchTime", PERSISTENT},
     {"Version", PERSISTENT},
     {"VisionRadarToggle", PERSISTENT},
-<<<<<<< HEAD
-    {"WheeledBody", PERSISTENT},
 
     {"AccMadsCombo", PERSISTENT},
     {"AmapKey1", PERSISTENT},
@@ -303,8 +301,6 @@
     {"VisionCurveLaneless", PERSISTENT},
     {"VwAccType", PERSISTENT},
     {"Offroad_SupersededUpdate", PERSISTENT},
-=======
->>>>>>> 56e343b3
 };
 
 } // namespace
