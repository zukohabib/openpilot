#!/usr/bin/env python3
from typing import Optional


class Service:
  def __init__(self, should_log: bool, frequency: float, decimation: Optional[int] = None):
    self.should_log = should_log
    self.frequency = frequency
    self.decimation = decimation


_services: dict[str, tuple] = {
  # service: (should_log, frequency, qlog decimation (optional))
  # note: the "EncodeIdx" packets will still be in the log
  "gyroscope": (True, 104., 104),
  "gyroscope2": (True, 100., 100),
  "accelerometer": (True, 104., 104),
  "accelerometer2": (True, 100., 100),
  "magnetometer": (True, 25., 25),
  "lightSensor": (True, 100., 100),
  "temperatureSensor": (True, 2., 200),
  "temperatureSensor2": (True, 2., 200),
  "gpsNMEA": (True, 9.),
  "deviceState": (True, 2., 1),
  "can": (True, 100., 1223),  # decimation gives ~5 msgs in a full segment
  "controlsState": (True, 100., 10),
  "pandaStates": (True, 10., 1),
  "peripheralState": (True, 2., 1),
  "radarState": (True, 20., 5),
  "roadEncodeIdx": (False, 20., 1),
  "liveTracks": (True, 20.),
  "sendcan": (True, 100., 139),
  "logMessage": (True, 0.),
  "errorLogMessage": (True, 0., 1),
  "liveCalibration": (True, 4., 4),
  "liveTorqueParameters": (True, 4., 1),
  "androidLog": (True, 0.),
  "carState": (True, 100., 10),
  "carControl": (True, 100., 10),
  "carOutput": (True, 100., 10),
  "longitudinalPlan": (True, 20., 5),
  "procLog": (True, 0.5, 15),
  "gpsLocationExternal": (True, 10., 10),
  "gpsLocation": (True, 1., 1),
  "ubloxGnss": (True, 10.),
  "qcomGnss": (True, 2.),
  "gnssMeasurements": (True, 10., 10),
  "clocks": (True, 0.1, 1),
  "ubloxRaw": (True, 20.),
  "liveLocationKalman": (True, 20., 5),
  "liveParameters": (True, 20., 5),
  "cameraOdometry": (True, 20., 5),
  "lateralPlanDEPRECATED": (True, 20., 5),
  "thumbnail": (True, 0.2, 1),
  "onroadEvents": (True, 1., 1),
  "carParams": (True, 0.02, 1),
  "roadCameraState": (True, 20., 20),
  "driverCameraState": (True, 20., 20),
  "driverEncodeIdx": (False, 20., 1),
  "driverStateV2": (True, 20., 10),
  "driverMonitoringState": (True, 20., 10),
  "wideRoadEncodeIdx": (False, 20., 1),
  "wideRoadCameraState": (True, 20., 20),
  "modelV2": (True, 20., 40),
  "managerState": (True, 2., 1),
  "uploaderState": (True, 0., 1),
  "navInstruction": (True, 1., 10),
  "navRoute": (True, 0.),
  "navThumbnail": (True, 0.),
<<<<<<< HEAD
  "navModelDEPRECATED": (True, 2., 4.),
  "mapRenderState": (True, 2., 1.),
  "uiPlan": (True, 20., 40.),
=======
>>>>>>> b45caf40
  "qRoadEncodeIdx": (False, 20.),
  "userFlag": (True, 0., 1),
  "microphone": (True, 10., 10),

  "controlsStateSP": (True, 100., 10),
  "longitudinalPlanSP": (True, 20., 5),
  "lateralPlanSPDEPRECATED": (True, 20., 5),
  "driverMonitoringStateSP": (True, 20., 10),
  "liveMapDataSP": (True, 0.),
  "e2eLongStateSP": (True, 0.),
  "modelV2SP": (True, 20., 40),

  # debug
  "uiDebug": (True, 0., 1),
  "testJoystick": (True, 0.),
  "roadEncodeData": (False, 20.),
  "driverEncodeData": (False, 20.),
  "wideRoadEncodeData": (False, 20.),
  "qRoadEncodeData": (False, 20.),
  "livestreamWideRoadEncodeIdx": (False, 20.),
  "livestreamRoadEncodeIdx": (False, 20.),
  "livestreamDriverEncodeIdx": (False, 20.),
  "livestreamWideRoadEncodeData": (False, 20.),
  "livestreamRoadEncodeData": (False, 20.),
  "livestreamDriverEncodeData": (False, 20.),
  "customReservedRawData0": (True, 0.),
  "customReservedRawData1": (True, 0.),
  "customReservedRawData2": (True, 0.),
}
SERVICE_LIST = {name: Service(*vals) for
                idx, (name, vals) in enumerate(_services.items())}


def build_header():
  h = ""
  h += "/* THIS IS AN AUTOGENERATED FILE, PLEASE EDIT services.py */\n"
  h += "#ifndef __SERVICES_H\n"
  h += "#define __SERVICES_H\n"

  h += "#include <map>\n"
  h += "#include <string>\n"

  h += "struct service { std::string name; bool should_log; int frequency; int decimation; };\n"
  h += "static std::map<std::string, service> services = {\n"
  for k, v in SERVICE_LIST.items():
    should_log = "true" if v.should_log else "false"
    decimation = -1 if v.decimation is None else v.decimation
    h += '  { "%s", {"%s", %s, %d, %d}},\n' % \
         (k, k, should_log, v.frequency, decimation)
  h += "};\n"

  h += "#endif\n"
  return h


if __name__ == "__main__":
  print(build_header())<|MERGE_RESOLUTION|>--- conflicted
+++ resolved
@@ -67,12 +67,9 @@
   "navInstruction": (True, 1., 10),
   "navRoute": (True, 0.),
   "navThumbnail": (True, 0.),
-<<<<<<< HEAD
   "navModelDEPRECATED": (True, 2., 4.),
   "mapRenderState": (True, 2., 1.),
-  "uiPlan": (True, 20., 40.),
-=======
->>>>>>> b45caf40
+  "uiPlanDEPRECATED": (True, 20., 40.),
   "qRoadEncodeIdx": (False, 20.),
   "userFlag": (True, 0., 1),
   "microphone": (True, 10., 10),
